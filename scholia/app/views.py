"""Views for app."""

import re

from flask import (Blueprint, current_app, redirect, render_template, request,
                   Response, url_for)
from jinja2 import TemplateNotFound
from werkzeug.routing import BaseConverter

from ..api import entity_to_name, entity_to_smiles, search, wb_get_entities
from ..rss import (wb_get_author_latest_works, wb_get_venue_latest_works,
                   wb_get_topic_latest_works, wb_get_organization_latest_works,
                   wb_get_sponsor_latest_works)
from ..arxiv import metadata_to_quickstatements, string_to_arxiv
from ..arxiv import get_metadata as get_arxiv_metadata
from ..query import (arxiv_to_qs, cas_to_qs, atomic_symbol_to_qs, doi_to_qs,
                     github_to_qs, biorxiv_to_qs, chemrxiv_to_qs,
                     inchikey_to_qs, issn_to_qs, orcid_to_qs, viaf_to_qs,
                     q_to_class, q_to_dois, random_author, twitter_to_qs,
                     cordis_to_qs, mesh_to_qs, pubmed_to_qs,
                     lipidmaps_to_qs, ror_to_qs, wikipathways_to_qs,
                     pubchem_to_qs, atomic_number_to_qs, ncbi_taxon_to_qs,
                     ncbi_gene_to_qs, uniprot_to_qs)
from ..utils import sanitize_q, remove_special_characters_url
from ..wikipedia import q_to_bibliography_templates


class RegexConverter(BaseConverter):
    """Converter for regular expression routes.

    References
    ----------
    https://stackoverflow.com/questions/5870188

    """

    def __init__(self, url_map, *items):
        """Set up regular expression matcher."""
        super(RegexConverter, self).__init__(url_map)
        self.regex = items[0]


def add_app_url_map_converter(self, func, name=None):
    """Register a custom URL map converters, available application wide.

    References
    ----------
    https://coderwall.com/p/gnafxa/adding-custom-url-map-converters-to-flask-blueprint-objects

    """
    def register_converter(state):
        state.app.url_map.converters[name or func.__name__] = func

    self.record_once(register_converter)


Blueprint.add_app_url_map_converter = add_app_url_map_converter
main = Blueprint('app', __name__)
main.add_app_url_map_converter(RegexConverter, 'regex')

# Wikidata item identifier matcher
l_pattern = r'<regex(r"L[1-9]\d*"):lexeme>'
L_PATTERN = re.compile(r'L[1-9]\d*')

q_pattern = r'<regex(r"Q[1-9]\d*"):q>'
q1_pattern = r'<regex(r"Q[1-9]\d*"):q1>'
q2_pattern = r'<regex(r"Q[1-9]\d*"):q2>'
Q_PATTERN = re.compile(r'Q[1-9]\d*')

p_pattern = r'<regex(r"P[1-9]\d*"):p>'
P_PATTERN = re.compile(r'P[1-9]\d*')

# Wikidata item identifiers matcher
qs_pattern = r'<regex(r"Q[1-9]\d*(?:[^0-9]+Q[1-9]\d*)*"):qs>'

# https://www.crossref.org/blog/dois-and-matching-regular-expressions/
DOI_PATTERN = re.compile(r'10\.\d{4,9}/[-._;()/:A-Z0-9]+', re.IGNORECASE)

# pattern for aspects
ASPECT_PATTERN = '<regex("[a-zA-Z]+"):aspect>'


@main.route("/")
def index():
    """Return rendered index page.

    Returns
    -------
    html : str
        Rederende HTML for index page.

    """
    return render_template('index.html')


@main.route("/statistics")
def index_statistics():
    """Return rendered main statistics page.

    Returns
    -------
    html : str
        Rederende HTML for main statistics page.

    """
    return render_template('index-statistics.html')


@main.route("/" + l_pattern)
def redirect_l(lexeme):
    """Redirect to Scholia lexeme aspect.

    Parameters
    ----------
    lexeme : str
        Wikidata lexeme identifier

    """
    return redirect(url_for('app.show_lexeme', lexeme=lexeme), code=302)


@main.route("/" + q_pattern)
def redirect_q(q):
    """Detect and redirect to Scholia class page.

    Parameters
    ----------
    q : str
        Wikidata item identifier

    """
    class_ = q_to_class(q)
    method = 'app.show_' + class_
    return redirect(url_for(method, q=q), code=302)


@main.route('/property/')
def show_property_index():
    """Return property index page.

    Returns
    -------
    html : str
        Rendered index page for property view.

    """
    return render_template('property-index.html')


@main.route("/" + p_pattern)
def show_p(p):
    """Detect and redirect to Scholia class page.

    Parameters
    ----------
    p : str
        Wikidata property identifier

    """
    return render_template('property.html', p=p)


@main.route('/biorxiv/<biorxiv_id>')
def show_biorxiv(biorxiv_id):
    """Return HTML rendering for bioRxiv.

    Parameters
    ----------
    biorxiv_id : str
        bioRxiv identifier.

    Returns
    -------
    html : str
        Rendered HTML.

    """
    qs = biorxiv_to_qs(biorxiv_id)
    return _render_work_qs(qs, "bioRxiv")


@main.route('/chemrxiv/<chemrxiv_id>')
def show_chemrxiv(chemrxiv_id):
    """Return HTML rendering for ChemRxiv.

    Parameters
    ----------
    chemrxiv_id : str
        ChemRxiv identifier.

    Returns
    -------
    html : str
        Rendered HTML.

    """
    qs = chemrxiv_to_qs(chemrxiv_id)
    return _render_work_qs(qs, "ChemRxiv")


@main.route('/arxiv/<arxiv>')
def show_arxiv(arxiv):
    """Return HTML rendering for arxiv.

    Parameters
    ----------
    arxiv : str
        Arxiv identifier.

    Returns
    -------
    html : str
        Rendered HTML.

    See Also
    --------
    show_arxiv_to_quickstatements.

    """
    qs = arxiv_to_qs(arxiv)
    return _render_work_qs(qs, "arXiv")


def _render_work_qs(qs, name):
    if len(qs) > 0:
        q = qs[0]
        return redirect(url_for('app.show_work', q=q), code=302)
    return render_template('404.html', error=could_not_find(name + " ID"))


@main.route('/arxiv-to-quickstatements')
def show_arxiv_to_quickstatements():
    """Return HTML rendering for arxiv.

    Will look after the 'arxiv' parameter.

    Returns
    -------
    html : str
        Rendered HTML.

    See Also
    --------
    show_arxiv.

    """
    query = request.args.get('arxiv')

    if not query:
        return render_template('arxiv-to-quickstatements.html')

    current_app.logger.debug("query: {}".format(query))

    arxiv = string_to_arxiv(query)
    if not arxiv:
        # Could not identify an arxiv identifier
        return render_template('arxiv-to-quickstatements.html')

    qs = arxiv_to_qs(arxiv)
    if len(qs) > 0:
        # The arxiv is already in Wikidata
        q = qs[0]
        return render_template('arxiv-to-quickstatements.html',
                               arxiv=arxiv, q=q)

    try:
        metadata = get_arxiv_metadata(arxiv)
    except Exception:
        return render_template('arxiv-to-quickstatements.html',
                               arxiv=arxiv)

    quickstatements = metadata_to_quickstatements(metadata)

    # For Quickstatements Version 2 in URL components,
    # TAB and newline should be replace by | and ||
    # https://www.wikidata.org/wiki/Help:QuickStatements
    # Furthermore the '/' also needs to be encoded, but Jinja2 urlencode does
    # not encode that character.
    # https://github.com/pallets/jinja/issues/515
    # Here, we let jinja2 handle the encoding rather than adding an extra
    # parameter
    return render_template('arxiv-to-quickstatements.html',
                           arxiv=arxiv, quickstatements=quickstatements)


@main.route('/author/' + q_pattern)
def show_author(q):
    """Return HTML rendering for specific author.

    Parameters
    ----------
    q : str
        Wikidata item identifier.

    Returns
    -------
    html : str
        Rendered HTML.

    """
    entities = wb_get_entities([q])
    name = entity_to_name(entities[q])
    if name:
        first_initial, last_name = name[0], name.split()[-1]
    else:
        first_initial, last_name = '', ''
    return render_template('author.html', q=q, first_initial=first_initial,
                           last_name=last_name)


@main.route('/author/' + q_pattern + '/latest-works/rss')
def show_author_rss(q):
    """Return feed for latest work of author.

    Parameters
    ----------
    q : str
        Wikidata item identifier.

    Returns
    -------
    rss : str
        RSS-formated page with latest work of author.

    """
    response_body = wb_get_author_latest_works(q)
    response = Response(response=response_body,
                        status=200, mimetype="application/rss+xml")
    response.headers["Content-Type"] = "text/xml; charset=utf-8"
    return response


@main.route('/author/')
def show_author_index():
    """Return author index page.

    Returns
    -------
    html : str
        Rendered index page for author view.

    """
    return render_template('author-index.html')


@main.route('/author/random')
def show_author_random():
    """Redirect to random author.

    Returns
    -------
    reponse : werkzeug.wrappers.Response
        Redirect

    """
    q = random_author()
    return redirect(url_for('app.show_author', q=q), code=302)


@main.route('/authors/' + qs_pattern)
def show_authors(qs):
    """Return HTML rendering for specific authors.

    Parameters
    ----------
    qs : str
        Wikidata item identifiers.

    Returns
    -------
    html : str
        Rendered HTML.

    Notes
    -----
    In case there is only one author identifier in the URL, then the request is
    redirected to the "author" aspect.

    """
    qs = Q_PATTERN.findall(qs)
    if len(qs) == 1:
        return redirect(url_for('app.show_author', q=qs[0]), code=301)
    else:
        return render_template('authors.html', qs=qs)


@main.route('/award/' + q_pattern)
def show_award(q):
    """Return HTML rendering for specific award.

    Parameters
    ----------
    q : str
        Wikidata item identifier.

    Returns
    -------
    html : str
        Rendered HTML.

    """
    return render_template('award.html', q=q)


@main.route('/award/')
def show_award_index():
    """Return award index page.

    Returns
    -------
    html : str
        Rendered index page for author view.

    """
    return render_template('award-index.html')


@main.route('/cas/<cas>')
def redirect_cas(cas):
    """Detect and redirect for CAS registry numbers.

    Parameters
    ----------
    cas : str
        CAS registry number.

    """
    qs = cas_to_qs(cas)
    if len(qs) > 0:
        q = qs[0]
        return redirect(url_for('app.show_chemical', q=q), code=302)
    return render_template(
        '404.html',
        error=could_not_find("CAS registry number"))


@main.route('/lipidmaps/<lmid>')
def redirect_lipidmaps(lmid):
    """Detect and redirect for LIPID MAPS identifiers.

    Parameters
    ----------
    lmid : str
        LIPID MAPS identifier.

    """
    qs = lipidmaps_to_qs(lmid)
    if len(qs) > 0:
        q = qs[0]
        if (len(lmid) < 12):
            return redirect(url_for('app.show_chemical_class', q=q), code=302)
        else:
            return redirect(url_for('app.show_chemical', q=q), code=302)
    return render_template(
        '404.html',
        error=could_not_find("LIPID MAPS identifier"))


@main.route('/atomic-symbol/<symbol>')
def redirect_atomic_symbol(symbol):
    """Detect and redirect for atomic symbols.

    Parameters
    ----------
    symbol : str
        Atomic symbol.

    """
    qs = atomic_symbol_to_qs(symbol)
    if len(qs) > 0:
        q = qs[0]
        return redirect(url_for('app.show_chemical_element', q=q), code=302)
    return render_template('404.html', error=could_not_find("atomic symbol"))


@main.route('/atomic-number/<atomic_number>')
def redirect_atomic_number(atomic_number):
    """Detect and redirect based on the atomic number of a chemical element.

    Parameters
    ----------
    atomic_number : str
        Atomic number.

    """
    qs = atomic_number_to_qs(atomic_number)
    if len(qs) > 0:
        q = qs[0]
        return redirect(url_for('app.show_chemical_element', q=q), code=302)
    return render_template('404.html', error=could_not_find("atomic number"))


@main.route('/cordis/<cordis>')
def redirect_cordis(cordis):
    """Detect and redirect for EU CORDIS project IDs.

    Parameters
    ----------
    cordis : str
        CORDIS identifier.

    """
    qs = cordis_to_qs(cordis)
    if len(qs) > 0:
        q = qs[0]
        return redirect(url_for('app.show_project', q=q), code=302)
    return render_template(
        '404.html',
        error=could_not_find("EU CORDIS project ID"))


@main.route('/catalogue/' + q_pattern)
def show_catalogue(q):
    """Return rendered HTML page for specific catalogue.

    Parameters
    ----------
    q : str
        Wikidata item identifier.

    Returns
    -------
    html : str
        Rendered HTML page.

    """
    return render_template('catalogue.html', q=q)


@main.route('/catalogue/')
def show_catalogue_index():
    """Return rendered HTML index page for catalogue.

    Returns
    -------
    html : str
        Rendered HTML index page for catalogue.

    """
    return render_template('catalogue-index.html')


@main.route('/dataset/' + q_pattern)
def show_dataset(q):
    """Return rendered HTML page for specific dataset.

    Parameters
    ----------
    q : str
        Wikidata item identifier.

    Returns
    -------
    html : str
        Rendered HTML page.

    """
    return render_template('dataset.html', q=q)


@main.route('/dataset/')
def show_dataset_index():
    """Return rendered HTML index page for a dataset.

    Returns
    -------
    html : str
        Rendered HTML index page for a dataset.

    """
    return render_template('dataset-index.html')


@main.route('/clinical-trial/')
def show_clinical_trial_index():
    """Return clinical trial index page.

    Returns
    -------
    html : str
        Rendered index page for clinical trials.

    """
    return render_template('clinical-trial-index.html')


@main.route('/clinical-trial/' + q_pattern)
def show_clinical_trial(q):
    """Return HTML rendering for specific clinical trial.

    Parameters
    ----------
    q : str
        Wikidata item identifier for clinical trial.

    Returns
    -------
    html : str
        Rendered HTML for a specific clinical trial.

    """
    return render_template('clinical-trial.html', q=q)


@main.route('/countries/' + qs_pattern)
def show_countries(qs):
    """Return HTML rendering for specific countries.

    Parameters
    ----------
    qs : str
        Wikidata item identifiers.

    Returns
    -------
    html : str
        Rendered HTML for specific countries.

    """
    qs = Q_PATTERN.findall(qs)
    return render_template('countries.html', qs=qs)


@main.route('/country/')
def show_country_index():
    """Return country index page.

    Returns
    -------
    html : str
        Rendered index page for country view.

    """
    return render_template('country-index.html')


@main.route('/country/' + q_pattern)
def show_country(q):
    """Return HTML rendering for specific country.

    Parameters
    ----------
    q : str
        Wikidata item identifier.

    Returns
    -------
    html : str
        Rendered HTML for a specific country.

    """
    return render_template('country.html', q=q)


@main.route('/country/' + q1_pattern + '/topic/' + q2_pattern)
def show_country_topic(q1, q2):
    """Return HTML rendering for specific country and topic.

    Parameters
    ----------
    q1 : str
        Wikidata item identifier for country.
    q2 : str
        Wikidata item identifier for topic

    Returns
    -------
    html : str
        Rendered HTML for a specific country and topic.

    """
    return render_template('country-topic.html', q1=q1, q2=q2, q=q1)


@main.route('/disease/' + q_pattern)
def show_disease(q):
    """Return HTML rendering for specific disease.

    Parameters
    ----------
    q : str
        Wikidata item identifier.

    Returns
    -------
    html : str
        Rendered HTML.

    """
    return render_template('disease.html', q=q)


@main.route('/disease/')
def show_disease_index():
    """Return disease index page.

    Returns
    -------
    html : str
        Rendered index page for author view.

    """
    return render_template('disease-index.html')


@main.route('/doi/<path:doi>')
def redirect_doi(doi):
    """Detect and redirect for DOI.

    Parameters
    ----------
    doi : str
        DOI identifier.

    """
    normalize_doi = remove_special_characters_url(doi)
    qs = doi_to_qs(normalize_doi)
    if len(qs) > 0:
        q = qs[0]
        return redirect(url_for('app.show_work', q=q), code=302)
    return render_template('404-doi.html', doi=doi)


@main.route('/event/' + q_pattern)
def show_event(q):
    """Return HTML rendering for specific event.

    Parameters
    ----------
    q : str
        Wikidata item identifier representing an event

    Returns
    -------
    html : str
        Rendered HTML.

    """
    return render_template('event.html', q=q)


@main.route('/event/')
def show_event_index():
    """Return event index page.

    Returns
    -------
    html : str
        Rendered index page for event view.

    """
    return render_template('event-index.html')


@main.route('/event-series/' + q_pattern)
def show_event_series(q):
    """Return HTML rendering for specific event series.

    Parameters
    ----------
    q : str
        Wikidata item identifier representing an event series

    Returns
    -------
    html : str
        Rendered HTML.

    """
    return render_template('event-series.html', q=q)


@main.route('/event-series/')
def show_event_series_index():
    """Return event series index page.

    Returns
    -------
    html : str
        Rendered index page for event series view.

    """
    return render_template('event-series-index.html')


@main.route('/faq')
def show_faq():
    """Return rendered FAQ page.

    Returns
    -------
    html : str
        Rendered HTML page for FAQ page.

    """
    return render_template('faq.html')


@main.route('/ncbi-gene/<gene>')
def redirect_ncbi_gene(gene):
    """Detect and redirect for NCBI gene identifiers.

    Parameters
    ----------
    gene : str
        NCBI gene identifier.

    """
    qs = ncbi_gene_to_qs(gene)
    if len(qs) > 0:
        q = qs[0]
        return redirect(url_for('app.show_gene', q=q), code=302)
    return render_template('404.html', error=could_not_find("NCBI gene ID"))


@main.route('/uniprot/<protein>')
def redirect_uniprot(protein):
    """Detect and redirect for UniProt identifiers.

    Parameters
    ----------
    gene : str
        UniProt identifier.

    """
    qs = uniprot_to_qs(protein)
    if len(qs) > 0:
        q = qs[0]
        return redirect(url_for('app.show_protein', q=q), code=302)
    return render_template('404.html', error=could_not_find("UniProt ID"))


@main.route('/github/<github>')
def redirect_github(github):
    """Detect and redirect for Github user.

    Parameters
    ----------
    github : str
        Github user identifier.

    """
    qs = github_to_qs(github)
    if len(qs) > 0:
        q = qs[0]
        return redirect(url_for('app.show_author', q=q), code=302)
    return render_template('404.html', error=could_not_find("GitHub username"))


@main.route('/inchikey/<inchikey>')
def redirect_inchikey(inchikey):
    """Detect and redirect for InChIkey user.

    Parameters
    ----------
    inchikey : str
        InChIkey user identifier.

    """
    qs = inchikey_to_qs(inchikey)
    if len(qs) > 0:
        q = qs[0]
        return redirect(url_for('app.show_chemical', q=q), code=302)
    return render_template('404-chemical.html', inchikey=inchikey)


@main.route('/issn/<issn>')
def redirect_issn(issn):
    """Detect and redirect for ISSN.

    Parameters
    ----------
    issn : str
        ISSN serial identifier.

    """
    qs = issn_to_qs(issn)
    if len(qs) > 0:
        q = qs[0]
        return redirect(url_for('app.show_venue', q=q), code=302)
    return render_template('404.html', error=could_not_find("ISSN serial ID"))


@main.route('/lexeme/')
def show_lexeme_index():
    """Return lexeme index page.

    Returns
    -------
    html : str
        Rendered index page for lexeme view.

    """
    return render_template('lexeme-index.html')


@main.route('/lexeme/' + l_pattern)
def show_lexeme(lexeme):
    """Return HTML rendering for specific lexeme.

    Parameters
    ----------
    lexeme : str
        Wikidata item identifier.

    Returns
    -------
    html : str
        Rendered HTML for a specific lexeme.

    """
    return render_template('lexeme.html', lexeme=lexeme)


@main.route('/location/')
def show_location_index():
    """Return location index page.

    Returns
    -------
    html : str
        Rendered index page for location view.

    """
    return render_template('location-index.html')


@main.route('/location/' + q_pattern)
def show_location(q):
    """Return HTML rendering for specific location.

    Parameters
    ----------
    q : str
        Wikidata item identifier.

    Returns
    -------
    html : str
        Rendered HTML for a specific location.

    """
    return render_template('location.html', q=q)


@main.route('/location/' + q1_pattern + '/topic/' + q2_pattern)
def show_location_topic(q1, q2):
    """Return HTML rendering for specific location and topic.

    Parameters
    ----------
    q1 : str
        Wikidata item identifier for location.
    q2 : str
        Wikidata item identifier for topic

    Returns
    -------
    html : str
        Rendered HTML for a specific location and topic.

    """
    return render_template('location-topic.html', q1=q1, q2=q2, q=q1)


@main.route('/mesh/<meshid>')
def redirect_mesh(meshid):
    """Detect and redirect for MeSH identifier.

    Parameters
    ----------
    mesh : str
        MeSH identifier.

    """
    qs = mesh_to_qs(meshid)
    if len(qs) > 0:
        q = qs[0]
        class_ = q_to_class(q)
        method = 'app.show_' + class_
        return redirect(url_for(method, q=q), code=302)
    return render_template('404.html', error=could_not_find("MeSH ID"))


@main.route('/orcid/<orcid>')
def redirect_orcid(orcid):
    """Detect and redirect for ORCID.

    Parameters
    ----------
    orcid : str
        ORCID identifier.

    """
    qs = orcid_to_qs(orcid)
    if len(qs) > 0:
        q = qs[0]
        return redirect(url_for('app.show_author', q=q), code=302)
    return render_template('404.html', error=could_not_find("ORCID iD"))


@main.route('/pubchem/<cid>')
def redirect_pubchem(cid):
    """Detect and redirect for PubChem compound identifiers (CID).

    Parameters
    ----------
    pmid : str
        PubChem compound identifier (CID).

    """
    qs = pubchem_to_qs(cid)
    if len(qs) > 0:
        q = qs[0]
        return redirect(url_for('app.show_chemical', q=q), code=302)
    return render_template(
        '404.html',
        error=could_not_find("compound identifier"))


@main.route('/pubmed/<pmid>')
def redirect_pubmed(pmid):
    """Detect and redirect for PubMed identifiers.

    Parameters
    ----------
    pmid : str
        PubMed identifier.

    """
    qs = pubmed_to_qs(pmid)
    return _render_work_qs(qs, "PubMed")


@main.route('/ncbi-taxon/<taxon>')
def redirect_ncbi_taxon(taxon):
    """Detect and redirect for NCBI taxon identifiers.

    Parameters
    ----------
    taxon : str
        NCBI taxon identifier.

    """
    qs = ncbi_taxon_to_qs(taxon)
    if len(qs) > 0:
        q = qs[0]
        return redirect(url_for('app.show_taxon', q=q), code=302)
    return render_template('404.html', error=could_not_find("NCBI taxon ID"))


@main.route('/wikipathways/<wpid>')
def redirect_wikipathways(wpid):
    """Detect and redirect for WikiPathways identifiers.

    Parameters
    ----------
    wpid : str
        WikiPathways identifier.

    """
    qs = wikipathways_to_qs(wpid)
    if len(qs) > 0:
        q = qs[0]
        return redirect(url_for('app.show_pathway', q=q), code=302)
    return render_template('404.html', error=could_not_find("WikiPathways ID"))


@main.route('/ror/<rorid>')
def redirect_ror(rorid):
    """Detect and redirect for ROR identifiers.

    Parameters
    ----------
    rorid : str
        ROR identifier.

    """
    qs = ror_to_qs(rorid)
    if len(qs) > 0:
        q = qs[0]
        return redirect(url_for('app.show_organization', q=q), code=302)
    return render_template('404.html', error=could_not_find("ROR ID"))


@main.route('/viaf/<viaf>')
def redirect_viaf(viaf):
    """Detect and redirect for VIAF identifiers.

    Parameters
    ----------
    viaf : str
        VIAF identifier.

    """
    qs = viaf_to_qs(viaf)
    if len(qs) > 0:
        q = qs[0]
        return redirect(url_for('app.show_author', q=q), code=302)
    return render_template('404.html', error=could_not_find("VIAF ID"))


@main.route('/organization/' + q_pattern)
def show_organization(q):
    """Return rendered HTML page for specific organization.

    Parameters
    ----------
    q : str
        Wikidata item identifier.

    Returns
    -------
    html : str
        Rendered HTML.

    """
    return render_template('organization.html', q=q)


@main.route('/organization/')
def show_organization_index():
    """Return rendered HTML index page for organization.

    Returns
    -------
    html : str
        Rendered HTML for for organization.

    """
    return render_template('organization-index.html')


@main.route('/organization/' + q_pattern + '/latest-works/rss')
def show_organization_rss(q):
    """Return a RSS feed for specific organization.

    Parameters
    ----------
    q : str
        Wikidata item identifier.

    Returns
    -------
    rss : str
        RSS feed.

    """
    response_body = wb_get_organization_latest_works(q)
    response = Response(response=response_body,
                        status=200, mimetype="application/rss+xml")
    response.headers["Content-Type"] = "text/xml; charset=utf-8"
    return response


@main.route('/organization/' + q1_pattern + '/topic/' + q2_pattern)
def show_organization_topic(q1, q2):
    """Return HTML rendering for specific organization and topic.

    Parameters
    ----------
    q1 : str
        Wikidata item identifier for organization.
    q2 : str
        Wikidata item identifier for topic

    Returns
    -------
    html : str
        Rendered HTML for a specific organization and topic.

    """
    return render_template('organization-topic.html', q1=q1, q2=q2, q=q1)


@main.route('/organizations/' + qs_pattern)
def show_organizations(qs):
    """Return HTML rendering for specific organizations.

    Parameters
    ----------
    qs : str
        Wikidata item identifiers.

    Returns
    -------
    html : str
        Rendered HTML.

    """
    qs = Q_PATTERN.findall(qs)
    return render_template('organizations.html', qs=qs)


@main.route('/printer/' + q_pattern)
def show_printer(q):
    """Return HTML rendering for specific printer.

    Parameters
    ----------
    q : str
        Wikidata item identifier.

    Returns
    -------
    html : str
        Rendered HTML.

    """
    return render_template('printer.html', q=q)


@main.route('/printer/')
def show_printer_index():
    """Return printer index page.

    Returns
    -------
    html : str
        Rendered index page for printer view.

    """
    return render_template('printer-index.html')


@main.route('/protein/' + q_pattern)
def show_protein(q):
    """Return HTML rendering for specific protein.

    Parameters
    ----------
    q : str
        Wikidata item identifier.

    Returns
    -------
    html : str
        Rendered HTML.

    """
    return render_template('protein.html', q=q)


@main.route('/protein/')
def show_protein_index():
    """Return protein index page.

    Returns
    -------
    html : str
        Rendered index page for protein view.

    """
    return render_template('protein-index.html')


@main.route('/project/' + q_pattern)
def show_project(q):
    """Return HTML rendering for specific project.

    Parameters
    ----------
    q : str
        Wikidata item identifier.

    Returns
    -------
    html : str
        Rendered HTML.

    """
    return render_template('project.html', q=q)


@main.route('/project/')
def show_project_index():
    """Return project index page.

    Returns
    -------
    html : str
        Rendered index page for search view.

    """
    return render_template('project-index.html')


@main.route('/search')
def show_search():
    """Return search page.

    Returns
    -------
    html : str
        Rendered index page for search view.

    Notes
    -----
    If a DOI pattern is matched for the search query then the search page is
    redirected to the DOI redirect page.

    """
    query = request.args.get('q', '')
    page = request.args.get('page', 0)

    # Redirect to DOI page if the search query looks like a DOI
    dois = DOI_PATTERN.findall(query)
    if len(dois) > 0:
        doi = dois[0]
        return redirect(url_for('app.redirect_doi', doi=doi), code=302)

    arxiv = string_to_arxiv(query)
    if arxiv:
        qs = arxiv_to_qs(arxiv)
        if len(qs) > 0:
            q = qs[0]
            return redirect(url_for('app.show_work', q=q), code=302)
        return redirect(url_for('app.show_arxiv_to_quickstatements',
                                arxiv=arxiv), code=302)

    search_results = []
    next_page = -1
    prev_page = -1

    if query:
        data = search(query, page)
        search_results = data["results"]
        next_page = data.get("next_page", -1)
        prev_page = data.get("prev_page", -1)

    return render_template(
        'search.html', query=query, search_results=search_results,
        next_page=next_page, prev_page=prev_page)


@main.route('/gene/' + q_pattern)
def show_gene(q):
    """Return HTML rendering for specific gene.

    Parameters
    ----------
    q : str
        Wikidata item identifier.

    Returns
    -------
    html : str
        Rendered HTML.

    """
    return render_template('gene.html', q=q)


@main.route('/gene/')
def show_gene_index():
    """Return gene index page.

    Returns
    -------
    html : str
        Rendered index page for gene view.

    """
    return render_template('gene-index.html')


@main.route('/taxon/' + q_pattern)
def show_taxon(q):
    """Return HTML rendering for specific taxon.

    Parameters
    ----------
    q : str
        Wikidata item identifier.

    Returns
    -------
    html : str
        Rendered HTML.

    """
    return render_template('taxon.html', q=q)


@main.route('/taxon/')
def show_taxon_index():
    """Return taxon index page.

    Returns
    -------
    html : str
        Rendered index page for taxon view.

    """
    return render_template('taxon-index.html')


@main.route('/q-to-bibliography-templates')
def show_q_to_bibliography_templates():
    """Return HTML page for wiki templates bibliographies.

    Returns
    -------
    html : str
        Rendered HTML.

    """
    q_ = request.args.get('q')

    if not q_:
        return render_template('q-to-bibliography-templates.html')

    current_app.logger.debug("q: {}".format(q_))

    q = sanitize_q(q_)
    if not q:
        # Could not identify a wikidata identifier
        return render_template('q-to-bibliography-templates.html')

    wikitext = q_to_bibliography_templates(q)

    return render_template('q-to-bibliography-templates.html',
                           q=q,
                           wikitext=wikitext)


@main.route('/software/' + q_pattern)
def show_software(q):
    """Return HTML rendering for specific software.

    Parameters
    ----------
    q : str
        Wikidata item identifier.

    Returns
    -------
    html : str
        Rendered HTML.

    """
    return render_template('software.html', q=q)


@main.route('/software/')
def show_software_index():
    """Return software index page.

    Returns
    -------
    html : str
        Rendered index page for author view.

    """
    return render_template('software-index.html')


@main.route('/text-to-topics', methods=['POST', 'GET'])
def show_text_to_topics():
    """Return HTML page for text-to-topics query.

    Return HTML page with form for text-to-topics query or if the text field is
    set, extract Wikidata identifiers based on label matching and redirect to
    the topics page.

    Returns
    -------
    html : str
        Rendered HTML.

    """
    if request.method == 'GET':
        text = request.args.get('text')
    elif request.method == 'POST':
        text = request.form.get('text')
    else:
        assert False

    if not current_app.text_to_topic_q_text_enabled:
        return render_template('text-to-topics.html', enabled=False)

    if not text:
        return render_template('text-to-topics.html', enabled=True)

    qs_list = current_app.text_to_topic_q_text.text_to_topic_qs(text)
    qs = ",".join(set(qs_list))

    return redirect(url_for('app.show_topics', qs=qs), code=302)


@main.route('/topic/' + q_pattern)
def show_topic(q):
    """Return html render page for specific topic.

    Parameters
    ----------
    q : str
        Wikidata item identifier.

    Returns
    -------
    html : str
        Rendered HTML.

    """
    return render_template('topic.html', q=q)


@main.route('/topic/' + q_pattern + '/latest-works/rss')
def show_topic_rss(q):
    """Return a RSS feed for specific topic.

    Parameters
    ----------
    q : str
        Wikidata item identifier.

    Returns
    -------
    rss : str
        RSS feed.

    """
    response_body = wb_get_topic_latest_works(q)
    response = Response(response=response_body,
                        status=200, mimetype="application/rss+xml")
    response.headers["Content-Type"] = "text/xml; charset=utf-8"
    return response


@main.route('/topic/')
def show_topic_index():
    """Return rendered HTML index page for topic.

    Returns
    -------
    html : str
        Rendered HTML index page for topic.

    """
    return render_template('topic-index.html')


@main.route('/topics/' + qs_pattern)
def show_topics(qs):
    """Return HTML rendering for specific topics.

    Parameters
    ----------
    qs : str
        Wikidata item identifiers.

    Returns
    -------
    html : str
        Rendered HTML.

    Notes
    -----
    In case there is only one topic identifier in the URL, then the request is
    redirected to the "topic" aspect.

    """
    qs = Q_PATTERN.findall(qs)
    if len(qs) == 1:
        return redirect(url_for('app.show_topic', q=qs[0]), code=301)
    else:
        return render_template('topics.html', qs=qs)


@main.route('/chemical/' + q_pattern)
def show_chemical(q):
    """Return html render page for specific chemical.

    Parameters
    ----------
    q : str
        Wikidata item identifier.

    Returns
    -------
    html : str
        Rendered HTML.

    """
    entities = wb_get_entities([q])
    smiles = entity_to_smiles(entities[q])
    return render_template(
        'chemical.html',
        q=q,
        smiles=smiles,
        third_parties_enabled=current_app.third_parties_enabled)


@main.route('/chemical/')
def show_chemical_index():
    """Return rendered HTML index page for chemical.

    Returns
    -------
    html : str
        Rendered HTML index page for chemical.

    """
    return render_template('chemical-index.html')


@main.route('/chemical/missing')
@main.route('/chemical/curation')
def show_chemical_index_curation():
    """Return rendered HTML index page for curation page for chemicals.

    Returns
    -------
    html : str
        Rendered HTML index page for curation page for chemicals.

    """
    return render_template('chemical-index-curation.html')


@main.route('/chemical-element/' + q_pattern)
def show_chemical_element(q):
    """Return html render page for specific chemical element.

    Parameters
    ----------
    q : str
        Wikidata item identifier.

    Returns
    -------
    html : str
        Rendered HTML.

    """
    return render_template('chemical-element.html', q=q)


@main.route('/chemical-element/')
def show_chemical_element_index():
    """Return rendered HTML index page for chemical element.

    Returns
    -------
    html : str
        Rendered HTML index page for chemical element.

    """
    return render_template('chemical-element-index.html')


@main.route('/chemical-class/' + q_pattern)
def show_chemical_class(q):
    """Return html render page for a specific class of chemicals.

    Parameters
    ----------
    q : str
        Wikidata item identifier.

    Returns
    -------
    html : str
        Rendered HTML.

    """
    return render_template('chemical-class.html', q=q)


@main.route('/chemical-class/')
def show_chemical_class_index():
    """Return rendered HTML index page for a specific class of chemicals.

    Returns
    -------
    html : str
        Rendered HTML index page for a specific class of chemicals.

    """
    return render_template('chemical-class-index.html')


@main.route('/twitter/<twitter>')
def redirect_twitter(twitter):
    """Detect and redirect based on Twitter account.

    Parameters
    ----------
    twitter : str
        Twitter account name.

    """
    qs = twitter_to_qs(twitter)
    q = ''
    if len(qs) > 0:
        q = qs[0]
        return redirect(url_for('app.redirect_q', q=q), code=302)
    return render_template(
        '404.html',
        error=could_not_find("Twitter username"))


@main.route('/venue/' + q_pattern)
def show_venue(q):
    """Return rendered HTML page for specific venue.

    Parameters
    ----------
    q : str
        Wikidata item identifier.

    Returns
    -------
    html : str
        Rendered HTML page.

    """
    return render_template('venue.html', q=q)


@main.route('/venue/' + q_pattern + '/cito')
def show_venue_cito(q):
    """Return HTML rendering for Citation Typing Ontology annotation of citations.

    Parameters
    ----------
    q : str
        Wikidata item identifier.

    Returns
    -------
    html : str
        Rendered HTML.

    """
    return render_template('venue-cito.html', q=q)


@main.route('/work/' + q_pattern + '/cito')
def show_work_cito(q):
    """Return HTML rendering for Citation Typing Ontology annotation of citations.

    Parameters
    ----------
    q : str
        Wikidata item identifier.

    Returns
    -------
    html : str
        Rendered HTML.

    """
    return render_template('work-cito.html', q=q)


@main.route('/work/' + q_pattern + '/cito/' + q2_pattern)
def show_work_cito_intention(q, q2):
    """Return HTML rendering for Citation Typing Ontology annotation of citations.

    Parameters
    ----------
    q : str
        Wikidata item identifier for the work.
    q2 : str
        Wikidata item identifier for the citation intention.

    Returns
    -------
    html : str
        Rendered HTML.

    """
    return render_template('work-cito-intention.html', q=q, q2=q2)


@main.route('/work/' + q_pattern + '/export')
def show_work_export(q):
    """Return HTML rendering for export formats for this work.

    Parameters
    ----------
    q : str
        Wikidata item identifier.

    Returns
    -------
    html : str
        Rendered HTML.

    """
    return render_template('work-export.html', q=q)


@main.route('/cito/' + q_pattern)
def show_cito(q):
    """Return HTML rendering for a specific Citation Typing Ontology intention.

    Parameters
    ----------
    q : str
        Wikidata item identifier.

    Returns
    -------
    html : str
        Rendered HTML.

    """
    return render_template('cito.html', q=q)


@main.route('/cito/')
def show_cito_index():
    """Return rendered HTML about CiTO annotation in Wikidata.

    Return rendered HTML index page with general info about CiTO annotation
    in Wikidata.

    Returns
    -------
    html : str
        Rendered HTML index page with general info about CiTO annotation
        in Wikidata.

    """
    return render_template('cito-index.html')


@main.route('/venue/' + q_pattern + '/latest-works/rss')
def show_venue_rss(q):
    """Return a RSS feed for specific venue.

    Parameters
    ----------
    q : str
        Wikidata item identifier.

    Returns
    -------
    rss : str
        RSS feed.

    """
    response_body = wb_get_venue_latest_works(q)
    response = Response(response=response_body,
                        status=200, mimetype="application/rss+xml")
    response.headers["Content-Type"] = "text/xml; charset=utf-8"
    return response


@main.route('/venue/')
def show_venue_index():
    """Return rendered HTML index page for venue.

    Returns
    -------
    html : str
        Rendered HTML index page for venue.

    """
    return render_template('venue-index.html')


@main.route('/venues/' + qs_pattern)
def show_venues(qs):
    """Return rendered HTML page for specific venues.

    Parameters
    ----------
    qs : str
        Wikidata item identifiers.

    Returns
    -------
    html : str
        Rendered HTML page.

    """
    qs = Q_PATTERN.findall(qs)
    return render_template('venues.html', qs=qs)


@main.route('/series/' + q_pattern)
def show_series(q):
    """Return rendered HTML for specific series.

    Parameters
    ----------
    q : str
        Wikidata item identifier

    Returns
    -------
    html : str
        Rendered HTML for specific series.

    """
    return render_template('series.html', q=q)


@main.route('/series/')
def show_series_index():
    """Return rendered HTML index page for series.

    Returns
    -------
    html : str
        Rendered HTML index page for series.

    """
    return render_template('series-index.html')


@main.route('/complex/' + q_pattern)
def show_complex(q):
    """Return html render page for specific biological complex.

    Parameters
    ----------
    q : str
        Wikidata item identifier.

    Returns
    -------
    html : str
        Rendered HTML.

    """
    return render_template('complex.html', q=q)


@main.route('/complex/')
def show_complex_index():
    """Return rendered HTML index page for complex.

    Returns
    -------
    html : str
        Rendered HTML index page for complex.

    """
    return render_template('complex-index.html')


@main.route('/pathway/' + q_pattern)
def show_pathway(q):
    """Return html render page for specific pathway.

    Parameters
    ----------
    q : str
        Wikidata item identifier.

    Returns
    -------
    html : str
        Rendered HTML.

    """
    return render_template('pathway.html', q=q)


@main.route('/pathway/')
def show_pathway_index():
    """Return rendered HTML index page for pathway.

    Returns
    -------
    html : str
        Rendered HTML index page for pathway.

    """
    return render_template('pathway-index.html')


@main.route('/publisher/' + q_pattern)
def show_publisher(q):
    """Return rendered HTML page for specific publisher.

    Parameters
    ----------
    q : str
       Rendered HTML page for specific publisher.

    """
    return render_template('publisher.html', q=q)


@main.route('/publisher/')
def show_publisher_index():
    """Return rendered HTML index page for publisher.

    Returns
    -------
    html : str
        Rendered HTML for publisher index page.

    """
    return render_template('publisher-index.html')


@main.route('/robots.txt')
def show_robots_txt():
    """Return robots.txt file.

    A robots.txt file is returned that allows bots to index Scholia.

    Returns
    -------
    response : flask.Response
        Rendered plain text with robots.txt content.

    Notes
    -----
    The default robots.txt for Toolforge hosted tools is

    User-agent: *
    Disallow: /

    Scholia's function returns a robots.txt with 'Allow' for all. We would like
    bots to index, but not crawl Scholia. Crawling is also controlled by the
    HTML meta tag 'robots' thatis set to the content: noindex, nofollow on all
    pages. So Scholia's robots.txt is:

    User-agent: *
    Allow: /

    If this results in too much crawling or load on the Toolforge
    infrastructure then it should be changed.

    """
    ROBOTS_TXT = ('User-agent: *\n'
                  'Allow: /\n')
    return Response(ROBOTS_TXT, mimetype="text/plain")


@main.route('/sponsor/' + q_pattern)
def show_sponsor(q):
    """Return rendered HTML page for specific sponsor.

    Parameters
    ----------
    q : str
        Wikidata item identifier.

    Returns
    -------
    html : str
        Rendered HTML page for specific sponsor.

    """
    return render_template('sponsor.html', q=q)


@main.route('/sponsor/')
def show_sponsor_index():
    """Return rendered index page for sponsor.

    Returns
    -------
    html : str
        Rendered HTML page for sponsor index page.

    """
    return render_template('sponsor-index.html')


@main.route('/sponsor/' + q_pattern + '/latest-works/rss')
def show_sponsor_rss(q):
    """Return a RSS feed for specific sponsor.

    Parameters
    ----------
    q : str
        Wikidata item identifier.

    Returns
    -------
    rss : str
        RSS feed.

    """
    response_body = wb_get_sponsor_latest_works(q)
    response = Response(response=response_body,
                        status=200, mimetype="application/rss+xml")
    response.headers["Content-Type"] = "text/xml; charset=utf-8"
    return response


@main.route('/use/' + q_pattern)
def show_use(q):
    """Return HTML rendering for specific use.

    Parameters
    ----------
    q : str
        Wikidata item identifier.

    Returns
    -------
    html : str
        Rendered HTML.

    """
    return render_template('use.html', q=q)


@main.route('/use/')
def show_use_index():
    """Return use index page.

    Returns
    -------
    html : str
        Rendered index page for author view.

    """
    return render_template('use-index.html')


@main.route('/work/' + q_pattern)
def show_work(q):
    """Return rendered HTML page for specific work.

    Parameters
    ----------
    q : str
        Wikidata item identifier

    Returns
    -------
    html : str
        Rendered HTML page for specific work.

    """
    try:
        dois = q_to_dois(q)
    except Exception:
        dois = []
    return render_template('work.html', q=q, dois=dois)


@main.route('/work/')
def show_work_index():
    """Return rendered index page for work.

    Returns
    -------
    html : str
        Rendered HTML page for work index page.

    """
    return render_template('work-index.html')


@main.route('/works/' + qs_pattern)
def show_works(qs):
    """Return HTML rendering for specific authors.

    Parameters
    ----------
    qs : str
        Wikidata item identifiers separated by commas

    Returns
    -------
    html : str
        Rendered HTML.

    """
    qs = Q_PATTERN.findall(qs)
    return render_template('works.html', qs=qs)


@main.route('/about')
def show_about():
    """Return rendered about page.

    Returns
    -------
    html : str
        Rendered HTML page for about page.

    """
    return render_template('about.html')


@main.route('/favicon.ico')
def show_favicon():
    """Detect and redirect for the favicon.ico."""
    return redirect(url_for('static', filename='favicon/favicon.ico'))


@main.route('/' + ASPECT_PATTERN + '/' + q_pattern + '/missing')
@main.route('/' + ASPECT_PATTERN + '/' + q_pattern + '/curation')
def show_aspect_missing(aspect, q):
    """Redirects to the new HTML rendering for missing information.

    Parameters
    ----------
    aspect: str
        Aspect variable
    q : str
        Wikidata item identifier.

    Returns
    -------
    html : str
        Rendered HTML.

    """
    try:
        return render_template('{aspect}-curation.html'.format(aspect=aspect),
                               q=q)
    except TemplateNotFound:
<<<<<<< HEAD
        return render_template(
            "404.html",
            error="No curation page defined for " + aspect)


def page_not_found(e):
    """Show 404 page.

    Render and return a page for a not found URL.

    Returns
    -------
    html : str
        Rendered HTML.

    Notes
    -----
    This function can be used as 404 error handler.

    """
    return render_template("404.html", error=""), 404


def could_not_find(name):
    """Make sentence of something missing.

    Parameters
    ----------
    name : str
        Name for an identifier.

    Returns
    -------
    sentence : str
        Sentence with statement that identifier could not be converted to a Q
        number.

    """
    return "Could not convert " + name + " into Q number."
=======
        return render_template('q_curation.html', q=q, aspect=aspect)
>>>>>>> 154dc489
<|MERGE_RESOLUTION|>--- conflicted
+++ resolved
@@ -2215,10 +2215,7 @@
         return render_template('{aspect}-curation.html'.format(aspect=aspect),
                                q=q)
     except TemplateNotFound:
-<<<<<<< HEAD
-        return render_template(
-            "404.html",
-            error="No curation page defined for " + aspect)
+        return render_template('q_curation.html', q=q, aspect=aspect)
 
 
 def page_not_found(e):
@@ -2254,7 +2251,4 @@
         number.
 
     """
-    return "Could not convert " + name + " into Q number."
-=======
-        return render_template('q_curation.html', q=q, aspect=aspect)
->>>>>>> 154dc489
+    return "Could not convert " + name + " into Q number."