--- conflicted
+++ resolved
@@ -758,37 +758,44 @@
     return render_template('protein_empty.html')
 
 
-<<<<<<< HEAD
+@main.route('/project/' + q_pattern)
+def show_project(q):
+    """Return HTML rendering for specific project.
+
+    Parameters
+    ----------
+    q : str
+        Wikidata item identifier.
+
+    Returns
+    -------
+    html : str
+        Rendered HTML.
+
+    """
+    return render_template('project.html', q=q)
+
+
+@main.route('/project/')
+def show_project_empty():
+    """Return project index page.
+
+    Returns
+    -------
+    html : str
+        Rendered index page for search view.
+
+    """
+    return render_template('project_empty.html')
+
+
 @main.route('/search')
 def show_search():
     """Return search page.
-=======
-@main.route('/project/' + q_pattern)
-def show_project(q):
-    """Return HTML rendering for specific project.
-
-    Parameters
-    ----------
-    q : str
-        Wikidata item identifier.
-
-    Returns
-    -------
-    html : str
-        Rendered HTML.
-
-    """
-    return render_template('project.html', q=q)
-
-@main.route('/project/')
-def show_project_empty():
-    """Return project index page.
->>>>>>> aef67998
-
-    Returns
-    -------
-    html : str
-<<<<<<< HEAD
+
+    Returns
+    -------
+    html : str
         Rendered index page for search view.
 
     """
@@ -799,14 +806,6 @@
         search_results = []
     return render_template('search.html',
                            query=query, search_results=search_results)
-=======
-        Rendered index page for project view.
-
-    """
-    return render_template('project_empty.html')
->>>>>>> aef67998
-
-
 @main.route('/gene/' + q_pattern)
 def show_gene(q):
     """Return HTML rendering for specific gene.
