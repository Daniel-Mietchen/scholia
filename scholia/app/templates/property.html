{% extends "base.html" %}

{% set aspect = "property" %}

{% block in_ready %}

{{ sparql_to_table('use',
    options={
    "linkPrefixes": {
       "item": "./",
	     "property_value": "./",
     }})}}

{{ sparql_to_iframe('item-counts') }}
{{ sparql_to_iframe('property-value-counts') }}

{% endblock %}

{% block page_content %}

<h1>Property: {{ p }}</h1>

<<<<<<< HEAD
<div id="intro"></div>


<h2 id="use-header">Use</h2>
=======
<h2 id="use">Use</h2>
>>>>>>> 054885f8

<table class="table table-hover" id="use-table"></table>


<h2 id="item-counts">Item counts</h2>

<div class="embed-responsive embed-responsive-4by3">
  <iframe class="embed-responsive-item" id="item-counts-iframe"></iframe>
</div>
    

<h2 id="property-value-counts">Property value counts</h2>

<div class="embed-responsive embed-responsive-4by3">
  <iframe class="embed-responsive-item" id="property-value-counts-iframe"></iframe>
</div>




{% endblock %}<|MERGE_RESOLUTION|>--- conflicted
+++ resolved
@@ -20,14 +20,12 @@
 
 <h1>Property: {{ p }}</h1>
 
-<<<<<<< HEAD
+
 <div id="intro"></div>
 
 
-<h2 id="use-header">Use</h2>
-=======
 <h2 id="use">Use</h2>
->>>>>>> 054885f8
+
 
 <table class="table table-hover" id="use-table"></table>
 
