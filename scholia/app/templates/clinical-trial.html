{% extends "base.html" %}

{% set aspect = "clinical-trial" %}


{% block in_ready %}

{{ sparql_to_table('data') }}

{{ sparql_to_table('related-trials') }}

{% endblock %}


{% block page_content %}

<<<<<<< HEAD
<h1 id="h1">Clinical trial</h1>
=======
<h1 id="clinical-trial">Clinical trial</h1>
>>>>>>> 054885f8

<div id="intro"></div>

<h2 id="data">Data</h2>

<table class="table table-hover" id="data-table"></table>


<h2 id="related-trials">Related trials</h2>

<table class="table table-hover" id="related-trials-table"></table>


{% endblock %}<|MERGE_RESOLUTION|>--- conflicted
+++ resolved
@@ -14,11 +14,7 @@
 
 {% block page_content %}
 
-<<<<<<< HEAD
 <h1 id="h1">Clinical trial</h1>
-=======
-<h1 id="clinical-trial">Clinical trial</h1>
->>>>>>> 054885f8
 
 <div id="intro"></div>
 
