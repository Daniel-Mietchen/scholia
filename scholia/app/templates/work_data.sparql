--- conflicted
+++ resolved
@@ -168,14 +168,35 @@
   }
   UNION
   {
-<<<<<<< HEAD
     BIND(15 AS ?order)
     BIND("⚠️ Preprint" AS ?description)
     { ?work wdt:P31 wd:Q580922 . }
   }
   UNION
   {
-    BIND(16 AS ?order)
+    SELECT (COUNT(DISTINCT ?citationStatement) AS ?value) ?order ?description ?valueUrl WHERE {
+      VALUES ?work { wd:{{ q }} }
+      VALUES ?intention { wd:Q96472102 wd:Q101149476 }
+      ?work ^ps:P2860 ?citationStatement . ?citationStatement pq:P3712 ?intention .
+      BIND(20 AS ?order)
+      BIND("Data or method used by" AS ?description)
+      BIND("./{{ q }}/cito" AS ?valueUrl)
+    } GROUP BY ?order ?description ?valueUrl
+  }
+  UNION
+  {
+    SELECT (COUNT(DISTINCT ?citationStatement) AS ?value) ?order ?description ?valueUrl WHERE {
+      VALUES ?work { wd:{{ q }} }
+      VALUES ?intention { wd:Q107687829 wd:Q107710355 }
+      ?work ^ps:P2860 ?citationStatement . ?citationStatement pq:P3712 ?intention .
+      BIND(21 AS ?order)
+      BIND("Disagreed with by" AS ?description)
+      BIND("./{{ q }}/cito" AS ?valueUrl)
+    } GROUP BY ?order ?description ?valueUrl
+  }
+  UNION
+  {
+    BIND(30 AS ?order)
     BIND("⚠️ Preprint of" AS ?description)
     { ?work p:P31 ?statement .
       ?statement pq:P642 ?pub .
@@ -187,7 +208,7 @@
   }
   UNION
   {
-    BIND(17 AS ?order)
+    BIND(31 AS ?order)
     BIND("⚠️ Cites retracted article" AS ?description)
     { ?work wdt:P2860 ?retracted . ?retracted wdt:P31 wd:Q45182324 . }
     UNION
@@ -199,27 +220,6 @@
     BIND(SUBSTR(STR(?retracted), 32) AS ?q) 
     BIND(COALESCE(?value_string, ?q) AS ?value)
     BIND(CONCAT("../work/", ?q) AS ?valueUrl)
-=======
-    SELECT (COUNT(DISTINCT ?citationStatement) AS ?value) ?order ?description ?valueUrl WHERE {
-      VALUES ?work { wd:{{ q }} }
-      VALUES ?intention { wd:Q96472102 wd:Q101149476 }
-      ?work ^ps:P2860 ?citationStatement . ?citationStatement pq:P3712 ?intention .
-      BIND(15 AS ?order)
-      BIND("Reused by" AS ?description)
-      BIND("./{{ q }}/cito" AS ?valueUrl)
-    } GROUP BY ?order ?description ?valueUrl
-  }
-  UNION
-  {
-    SELECT (COUNT(DISTINCT ?citationStatement) AS ?value) ?order ?description ?valueUrl WHERE {
-      VALUES ?work { wd:{{ q }} }
-      VALUES ?intention { wd:Q107687829 wd:Q107710355 }
-      ?work ^ps:P2860 ?citationStatement . ?citationStatement pq:P3712 ?intention .
-      BIND(17 AS ?order)
-      BIND("Disagreed with by" AS ?description)
-      BIND("./{{ q }}/cito" AS ?valueUrl)
-    } GROUP BY ?order ?description ?valueUrl
->>>>>>> bec078da
   }
 } 
 ORDER BY ?order