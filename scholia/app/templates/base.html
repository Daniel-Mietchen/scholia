--- conflicted
+++ resolved
@@ -586,7 +586,6 @@
      });
   {% endif %}
 
-<<<<<<< HEAD
   {% if p %} 
   var url = 'https://www.wikidata.org/w/api.php?action=wbgetentities&ids=' +
       '{{ p }}' +
@@ -603,46 +602,6 @@
     })
   {% endif %}
 
- $(document).ready(function () {
-     let search_text = ""
-     $('#searchterm').select2({
-         allowClear: true,
-         {% if request.path.endswith("search") %}
-         placeholder: "Scientist, paper, topic, DOI, etc.",
-         {% else %}
-         placeholder: "Search...",
-         {% endif %}
-         ajax: {
-             url: "https://www.wikidata.org/w/api.php?callback=?",
-             dataType: 'jsonp',
-             data: function (params) {
-                 search_text = params.term
-                 var query = {
-                     search: params.term,
-                     action: "wbsearchentities",
-                     language: "en",
-                     uselang: "en",
-                     format: "json",
-                     strictlanguage: true
-                 }
-                 return query
-             },
-             processResults: function (data) {
-                 var results = [{id: -1, text: "Advanced search"}];
-                 $.each(data.search, function (index, item) {
-                     results.push({
-                         id: "{{ url_for('app.index') }}" + item.title,
-                         text: item.label + " - " + item.description
-                     });
-                 });
-
-                 return {
-                     "results": results
-                 };
-             }
-         }
-     });
-=======
   $(document).ready(function () {
     $('#searchterm').autoComplete({
       minLength: 2,
@@ -676,7 +635,6 @@
         }, 200)
       }
     });
->>>>>>> 697b72be
 
     $("#searchterm").on("autocomplete.select", (event, item) => { handleSearch(item) });
 
@@ -905,13 +863,7 @@
     </ul>
     {% block nav_search %}
     <div class='nav nav-search'>
-<<<<<<< HEAD
-	    <div class="input-group">
-        <input type="text" id="searchterm"/>
-      </div>
-=======
         <input class="form-control" type="text" id="searchterm"/>
->>>>>>> 697b72be
     </div>
     {% endblock %}
   </div>
