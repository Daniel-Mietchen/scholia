--- conflicted
+++ resolved
@@ -545,7 +545,6 @@
          }
      });
 
-<<<<<<< HEAD
      // Add anchor links to all headings
      var headers = document.querySelectorAll('h2[id], h3[id]')
      if (headers) {
@@ -555,8 +554,8 @@
          element.insertAdjacentHTML('afterbegin', `<a href="#${element.id}" class="hlink"  ariaLabel="Anchor">${title}</a>`)
        })
      }
-=======
-     
+
+     // Add table of content
   var headings = document.querySelectorAll("h2,h3");
   if (headings.length >= 4) {
     var toc = document.createElement("div");
@@ -598,7 +597,7 @@
     toc.appendChild(tocList)
     document.querySelector("h2").insertAdjacentElement("beforebegin", toc)
   }
->>>>>>> 26c473ab
+
 
      {% block in_ready %}{% endblock %}
  });
