{% extends "bootstrap-base.html" %}

{% macro sparql_to_table_post(panel, options={}) -%}
// {{ panel }} table
sparqlToDataTablePost(`# tool: scholia
{% include aspect + '_' + panel + '.sparql' %}
`,
"#{{ panel }}-table", "{{ aspect }}_{{ panel }}.sparql",
options={{ options | tojson }});
{%- endmacro %}

{% macro sparql_to_table(panel, options={}) -%}
// {{ panel }} table
sparqlToDataTable(`# tool: scholia
{% include aspect + '_' + panel + '.sparql' %}
`,
"#{{ panel }}-table", "{{ aspect }}_{{ panel }}.sparql",
options={{ options | tojson }});
{%- endmacro %}

{% macro sparql_to_iframe(panel) -%}
// {{ panel }} iframe
sparqlToIframe(`# tool: scholia
{% include aspect + '_' + panel + '.sparql' %}`,
"#{{ panel }}-iframe", "{{ aspect }}_{{ panel }}.sparql");
{%- endmacro %}

{% macro sparql_to_matrix(panel) -%}
// {{ panel }} matrix
sparqlToMatrix(`# tool: scholia
{% include aspect + '_' + panel + '.sparql' %}`,
"#{{ panel }}", "{{ aspect }}_{{ panel }}.sparql");
{%- endmacro %}

{% macro sparql_to_pathway_viewer(panel) -%}
// {{ panel }} optional viewer
sparqlToPathWayPageViewer(`# tool: scholia
{% include aspect + '_' + panel + '.sparql' %}`,
"{{ aspect }}_{{ panel }}.sparql" );
{%- endmacro %}

{% macro sparql_to_404shortinchikey(panel) -%}
// {{ panel }} short_inchikey
sparqlToShortInchiKey(`# tool: scholia
{% include aspect + '_' + panel + '.sparql' %}`,
"{{inchikey}}",
"#{{ panel }}-table", "{{ aspect }}_{{ panel }}.sparql" );
{%- endmacro %}


{% block metas %}
<meta charset="UTF-8">
<meta name="robots" content="index, nofollow">
<meta name="viewport" content="width=device-width, initial-scale=1.0">

<meta name="og:url" content="{{ 'https://scholia.toolforge.org' + request.path }}" />
<meta name="og:site_name" content="Scholia" />
<meta name="og:image" content="{{ url_for('static', filename='images/scholia_social_media.png') }}" />

<meta name="twitter:card" content="summary" />
<meta name="twitter:site" content="@WDScholia" />
{% endblock metas %}


{% block head %}
{{super()}}

<link rel="canonical" href="{{ 'https://scholia.toolforge.org' + request.path }}">

<link rel="stylesheet" type="text/css" href="{{ url_for('static', filename='css/bootstrap.min.css') }}">
<link rel="stylesheet" type="text/css" href="{{ url_for('static', filename='jquery.dataTables.min.css') }}">
<link rel="stylesheet" type="text/css" href="{{ url_for('static', filename='css/scholia.css') }}">
{% include "favicon.html" %}

{% endblock %}

{% block title %}Scholia{% endblock %}

{% block scripts %}
{{super()}}

<script type="text/javascript" src="{{ url_for('static', filename='d3.v5.min.js') }}"></script>
<script type="text/javascript" src="{{ url_for('static', filename='d3-scale-chromatic.v1.min.js') }}"></script>
<script type="text/javascript" src="{{ url_for('static', filename='jquery.dataTables.min.js') }}"></script>
<script type="text/javascript" src="{{ url_for('static', filename='scholia.js') }}"></script>
<link href="{{ url_for('static', filename='widgets/select2/css/select2.min.css') }}" rel="stylesheet" />
<script type="text/javascript" src="{{ url_for('static', filename='widgets/select2/js/select2.min.js')}}"></script>

<script type="text/javascript">
    {% if q %}
    var url = 'https://www.wikidata.org/w/api.php?action=wbgetentities&ids=' +
	       '{{ q }}' + 
	       '&format=json&callback=?';
     
    $.getJSON(url, function (data) {
	 var item = data.entities["{{ q }}"];
	 if ('en' in item.labels) {
	     var title = item.labels.en.value
	     $("#h1").text(title);
       $("title").text(title + " - Scholia");

	     {% if request.path.endswith("curation") or request.path.endswith("curation/") %}

	     var linkedToFrom = "<p><a href='https://www.wikidata.org/w/index.php?hidecategorization=1&target={{ q }}&showlinkedto=1&limit=500&days=7&enhanced=1&title=Special:RecentChangesLinked&urlversion=2' >";
	     linkedToFrom += "Recent changes to items that link <em>to</em> " + $('<div>').text(title).html() + "</a> and ";
	     linkedToFrom += "<a href='https://www.wikidata.org/w/index.php?hidecategorization=1&target={{ q }}&showlinkedto=0&limit=500&days=7&enhanced=1&title=Special:RecentChangesLinked&urlversion=2' >";
	     linkedToFrom += "recent changes to items that link <em>from</em> " + $('<div>').text(title).html() + "</a>.</p>";

	     $(linkedToFrom).insertAfter('h1:first');

	     {% endif %}
	 }
	 $("#h1").append(' (<a href="https://www.wikidata.org/wiki/{{ q }}">{{ q }}</a>)');

    {% if q2 %}

    var url2 = 'https://www.wikidata.org/w/api.php?action=wbgetentities&ids=' +
               '{{ q2 }}' +
               '&format=json&callback=?';
    $.getJSON(url2, function (data) {
         var item = data.entities["{{ q2 }}"];
         if ('en' in item.labels) {
             $("#h1").append(' - '+item.labels.en.value);
         }
         $("#h1").append(' (<a href="https://www.wikidata.org/wiki/{{ q2 }}">{{ q2 }}</a>)');
    });
    {% endif %}

	if ("P18" in item.claims) {
	    var imageName = item.claims.P18[0].mainsnak.datavalue.value;
	    // spaces must be replaced by underscores in the file name
	    imageName = imageName.replaceAll(" ", "_")
	    var imageNameMd5 = md5(imageName);
	    var imageURL = "https://upload.wikimedia.org/wikipedia/commons/" 
	    imageURL += imageNameMd5[0] + "/" + imageNameMd5.slice(0,2) + "/"
	    imageURL += imageName
	    var itemImage = document.getElementById("item-image");
	    if (itemImage) {
		itemImage.src = encodeURI(imageURL);
		itemImage.alt = imageName
	    }
	}

	function socialMediaLink(detailsList, user, site, logo = '') {
	     var html = '';
	     if (logo) {
	        html += '<a href="' + site.url + '"><img alt="' + site.name + ' logo" src="';
	        html += logo.src + '" width="16" height="16" hspace="4" /></a> ';
	     }
	     html += '<a href="' + site.url + encodeURI(user.name) + '">';
	     html += user.prefix + escapeHTML(user.name) + '</a>';
	     detailsList.push(html);
	 }

	 var detailsList = Array();
	 if ("P496" in item.claims) {
	     var user = {name: item.claims.P496[0].mainsnak.datavalue.value, prefix: 'https://orcid.org/'};
		   var site = {name: "ORCID", url: "https://orcid.org/"};
		   var logo = {src: "{{ url_for('static', filename='images/orcid.svg') }}"};
		   socialMediaLink(detailsList, user, site, logo);
	 }

	 if ("P4033" in item.claims) {
	      var mastodonAccount = item.claims.P4033[0].mainsnak.datavalue.value;
	      var mastodonComponents = mastodonAccount.split("@");
	      if (mastodonComponents.length == 2) {
	        // Mastodon user URLs start with @
	        var user = { name: '@' + mastodonComponents[0], prefix: '' };
	        var site = { name: "Mastodon", url: 'https://' + mastodonComponents[1] + '/' };
	        var logo = { src: "{{ url_for('static', filename='images/mastodon.svg') }}" };
	        socialMediaLink(detailsList, user, site, logo);
	     }
	 }

	 if ("P2002" in item.claims) {
	     var user = {name: item.claims.P2002[0].mainsnak.datavalue.value, prefix: "@"};
	     var site = { name: "Twitter", url: "https://twitter.com/" };
	     var logo = { src: "{{ url_for('static', filename='images/twitter.svg') }}" };
	     socialMediaLink(detailsList, user, site, logo);
	 }

	 if ("P6782" in item.claims) {
	     var user = { name: item.claims.P6782[0].mainsnak.datavalue.value, prefix: 'https://ror.org/' };
	     var site = { name: "Research Organization Registry", url: 'https://ror.org/' };
	     var logo = { src: "{{ url_for('static', filename='images/ror.svg') }}" };
	     socialMediaLink(detailsList, user, site, logo);
	 }

	 if ("P2572" in item.claims) {
	     var user = { name: item.claims.P2572[0].mainsnak.datavalue.value, prefix: '#' };
	     var site = { name: "Hashtag hub", url: 'https://hashtags-hub.toolforge.org/' };
	     socialMediaLink(detailsList, user, site);
	 }

	 if (detailsList.length > 0) {
	     $('#details').append(detailsList.join(" | "));
	 }

	 try {
	     var doi = item.claims.P356[0].mainsnak.datavalue.value;
	     $("head").append( '<meta name="citation_doi" content="' + doi + '"/>' );
	 }
	 catch(e) {}
	 
	 /* BioSchemas annotation */
	 if (item.claims.P31 &&
	     ((item.claims.P31[0].mainsnak.datavalue.value.id == 'Q5'))) {
	   try { /* Person */
	       bioschemasAnnotation = {
	          "@context" : "https://schema.org",
	          "@type" : "Person" ,
	          "http://purl.org/dc/terms/conformsTo": { "@type": "CreativeWork", "@id": "https://bioschemas.org/profiles/Person/0.2-DRAFT-2019_07_19/" },
	          "description" : "A person" ,
	          "identifier" : "{{ q }}" ,
	          "mainEntityOfPage" : "http://www.wikidata.org/entity/{{ q }}"
	       }
	       if ('en' in item.labels) {
	         bioschemasAnnotation.name = item.labels.en.value;
	       }
	       $( '#bioschemas' ).append( JSON.stringify(bioschemasAnnotation) );
	    } catch(e) {}
	 } else if (item.claims.P31 &&
	     ((item.claims.P31[0].mainsnak.datavalue.value.id == 'Q47461491') ||
	      (item.claims.P31[0].mainsnak.datavalue.value.id == 'Q967847'))) {
	   try { /* ChemicalSubstance */
	       bioschemasAnnotation = {
	          "@context" : "https://schema.org",
	          "@type" : "ChemicalSubstance" ,
	          "http://purl.org/dc/terms/conformsTo": { "@type": "CreativeWork", "@id": "https://bioschemas.org/profiles/ChemicalSubstance/0.4-RELEASE/" },
	          "identifier" : "{{ q }}" ,
	          "url" : "http://www.wikidata.org/entity/{{ q }}"
	       }
	       if ('en' in item.labels) {
	         bioschemasAnnotation.name = item.labels.en.value;
	       }
	       $( '#bioschemas' ).append( JSON.stringify(bioschemasAnnotation) );
	    } catch(e) {}
	 } else if (item.claims.P225) {
             try { /* Taxon */
		 var taxonName = item.claims.P225[0].mainsnak.datavalue.value;
		 bioschemasAnnotation = {
	             "@context" : "https://schema.org",
	             "@type" : "Taxon" ,
	             "http://purl.org/dc/terms/conformsTo": { "@type": "CreativeWork", "@id": "https://bioschemas.org/profiles/Taxon/0.6-RELEASE/" },
	             "name" : taxonName ,
	             "url" : "http://www.wikidata.org/entity/{{ q }}"
		 }
		 if (item.claims.P105) {
	             var taxonRank = item.claims.P105[0].mainsnak.datavalue.value.id;
	             bioschemasAnnotation.taxonRank = "http://www.wikidata.org/entity/" + taxonRank ;
		 }
		 if (item.claims.P171) {
	             var parent = item.claims.P171[0].mainsnak.datavalue.value.id;
	             bioschemasAnnotation.parentTaxon = "http://www.wikidata.org/entity/" + parent ;
		 }
		 $( '#bioschemas' ).append( JSON.stringify(bioschemasAnnotation) );
		 // console.log(JSON.stringify(bioschemasAnnotation, "", 2))
	     } catch(e) {}
	 } else if (item.claims.P235) {
	     try { /* Chemical Compound */
		 var inchiKey = item.claims.P235[0].mainsnak.datavalue.value;
		 bioschemasAnnotation = {
	             "@context" : "https://schema.org",
	             "@type" : "MolecularEntity" ,
	             "http://purl.org/dc/terms/conformsTo": { "@type": "CreativeWork", "@id": "https://bioschemas.org/profiles/MolecularEntity/0.5-RELEASE/" },
	             "identifier" : "{{ q }}" ,
	             "inChIKey" : inchiKey ,
	             "url" : "http://www.wikidata.org/entity/{{ q }}"
		 }
		 if ('en' in item.labels) {
	         bioschemasAnnotation.name = item.labels.en.value;
         }
		 if (item.claims.P234 && item.claims.P234[0].mainsnak.datavalue) {
	             var inchi = item.claims.P234[0].mainsnak.datavalue.value;
	             bioschemasAnnotation.inChI = inchi ;
		 }
		 if (item.claims.P274 && item.claims.P274[0].mainsnak.datavalue) {
	             var chemformula = item.claims.P274[0].mainsnak.datavalue.value;
	             bioschemasAnnotation.molecularFormula = chemformula ;
		 }
		 if (item.claims.P2017 && item.claims.P2017[0].mainsnak.datavalue) {
	             var smiles = item.claims.P2017[0].mainsnak.datavalue.value;
	             bioschemasAnnotation.molecularFormula = smiles.replace("\"", "\'\'") ;
		 } else if (item.claims.P233 && item.claims.P233[0].mainsnak.datavalue) {
	             var smiles = item.claims.P233[0].mainsnak.datavalue.value;
	             bioschemasAnnotation.smiles = smiles.replace("\"", "\'\'") ;
		 }
		 $( '#bioschemas' ).append( JSON.stringify(bioschemasAnnotation) );
	     } catch(e) { console.log("Exception: " + e)
	     }
	 } else if (item.claims.P352) { // UniProt ID
	     try { /* Protein */
		 var uniprot = item.claims.P352[0].mainsnak.datavalue.value;
		 bioschemasAnnotation = {
	             "@context" : "https://schema.org",
	             "@type" : "Protein" ,
	             "http://purl.org/dc/terms/conformsTo": { "@type": "CreativeWork", "@id": "https://bioschemas.org/profiles/Protein/0.11-RELEASE/" },
	             "identifier" : "{{ q }}" ,
	             "url" : "http://www.wikidata.org/entity/{{ q }}" ,
	             "sameAs": "https://www.uniprot.org/uniprot/" + uniprot
		 }
		 if ('en' in item.labels) {
	       bioschemasAnnotation.name = item.labels.en.value;
         }
		 $( '#bioschemas' ).append( JSON.stringify(bioschemasAnnotation) );
	     } catch(e) { console.log("Exception: " + e)
	     }
	 } else if (item.claims.P351 || item.claims.P594) { // NCBI Gene or Ensembl
	     try { /* Gene */
		 bioschemasAnnotation = {
	             "@context" : "https://schema.org",
	             "@type" : "Gene" ,
	             "http://purl.org/dc/terms/conformsTo": { "@type": "CreativeWork", "@id": "https://bioschemas.org/profiles/Gene/0.7-RELEASE/" },
	             "identifier" : "{{ q }}" ,
	             "url" : "http://www.wikidata.org/entity/{{ q }}"
		 }
		 if ('en' in item.labels) {
	       bioschemasAnnotation.name = item.labels.en.value;
         }
		 counter = 0
		 bioschemasAnnotation.sameAs = []
		 if (item.claims.P351 && item.claims.P351[0].mainsnak.datavalue) {
	             var ncbi = item.claims.P351[0].mainsnak.datavalue.value;
	             bioschemasAnnotation.sameAs[counter] = "https://www.ncbi.nlm.nih.gov/gene/" + ncbi;
	             counter++
		 }
		 if (item.claims.P594 && item.claims.P594[0].mainsnak.datavalue) {
	             var ensembl = item.claims.P594[0].mainsnak.datavalue.value;
	             bioschemasAnnotation.sameAs[counter] = "http://identifiers.org/ensembl/" + ensembl;
		 }
		 $( '#bioschemas' ).append( JSON.stringify(bioschemasAnnotation) );
	     } catch(e) { console.log("Exception: " + e)
	     }
	 }
	 
	 /* English Wikipedia */
	 if ('enwiki' in item.sitelinks) {
	     var title = item.sitelinks.enwiki.title;
	     var wikipediaApiUrl = 'https://en.wikipedia.org/api/rest_v1/page/summary/' +
				   encodeURIComponent(title);
	     var wikipediaUrl = 'https://en.wikipedia.org/wiki/' + encodeURIComponent(title)

	     var headers = new Headers({"Api-User-Agent": "https://github.com/WDscholia/scholia"});

	     fetch(wikipediaApiUrl, {method: 'GET', headers: headers})
	     .then(response => response.json())
	     .then(data => {
	       var html = " (<a href=\"" + wikipediaUrl + "\">Read more on English Wikipedia</a>)";
		 $("#intro").text(data.extract).append(html);
	     }).catch(error => {
		 console.error('Error:', error);
	     });
	 }

	 
	 /* English Wikiversity */
	 if ('enwikiversity' in item.sitelinks) {
	     var enwikiversityTitle = item.sitelinks.enwikiversity.title;
	     var wikiversityApiUrl = 'https://en.wikiversity.org/w/api.php?' +
				     'action=query&prop=extracts&exsentences=3&exlimit=1&exintro=1&' + 
				     'explaintext=1&callback=?&format=json&titles=' +
				     encodeURIComponent(enwikiversityTitle);
	     var wikiversityUrl = 'https://en.wikiversity.org/wiki/' + encodeURIComponent(enwikiversityTitle)

	     $.getJSON(wikiversityApiUrl, function(data) {
		 var pages = data.query.pages;
		 var text = pages[Object.keys(pages)[0]].extract; 
		 if (text) {
		     var html = "... (from the <a href=\"" + wikiversityUrl + "\">English Wikiversity</a>)";
		 }
		 else {
		     var html = "Read on the <a href=\"" + wikiversityUrl + "\">English Wikiversity</a>";
		 }
		 $("#wikiversity-extract").text(text).append(html);
	     }).fail(function(d, textStatus, error) {
		 console.error("getJSON failed, status: " + textStatus + ", error: "+error)
	     });
	 }

     });
	
     // this query opens the Wikidata item as a different aspect
     var endpointUrl = 'https://query.wikidata.org/sparql';
    if ("{{q2}}".length) {
        var query = `
    SELECT DISTINCT ?aspect 
    WHERE {
    { [] wdt:P17 wd:{{ q }} . BIND("country" AS ?aspect) }
    UNION
    { wd:{{ q }} wdt:P159? / wdt:P625 [] . BIND("location" AS ?aspect) } 
    UNION 
    { [] wdt:P1416 | wdt:P108 wd:{{ q }} . BIND("organization" AS ?aspect) }
    }
    `;
    } else {
     var query = `
    SELECT DISTINCT ?aspect 
    WHERE {
    { [] wdt:P50 wd:{{ q }} . BIND("author" AS ?aspect) }
    UNION 
    { [] wdt:P166 wd:{{ q }} . BIND("award" AS ?aspect) }
    UNION 
    { [] wdt:P17 wd:{{ q }} . BIND("country" AS ?aspect) }
    UNION
    { [] wdt:P972 wd:{{ q }} . BIND("catalogue" AS ?aspect) }
    UNION
    { wd:{{ q }} wdt:P159? / wdt:P625 [] . BIND("location" AS ?aspect) } 
    UNION 
    { [] wdt:P1416 | wdt:P108 wd:{{ q }} . BIND("organization" AS ?aspect) }
    UNION 
    { [] wdt:P123 wd:{{ q }} . BIND("publisher" AS ?aspect) }
    UNION 
    { [] wdt:P872 wd:{{ q }} . BIND("printer" AS ?aspect) }
    UNION 
    { [] wdt:P179 wd:{{ q }} . BIND("series" AS ?aspect) }
    UNION 
    { [] wdt:P859 wd:{{ q }} . BIND("sponsor" AS ?aspect) }
    UNION
    { [] wdt:P921 wd:{{ q }} . BIND("topic" AS ?aspect) }
    UNION
    { [] wdt:P4510 wd:{{ q }} . BIND("use" AS ?aspect) } 
    UNION
    { [] wdt:P1433 wd:{{ q }} . BIND("venue" AS ?aspect) } 
    UNION
    { wd:{{ q }} wdt:P235 [] . BIND("chemical" AS ?aspect) }
    UNION
    { wd:{{ q }} wdt:P225 [] . BIND("taxon" AS ?aspect) }
    UNION
    { wd:{{ q }} ^wdt:P31/wdt:P235 [] . BIND("chemical-class" AS ?aspect) }
    UNION
    { wd:{{ q }} wdt:P644 [] . BIND("gene" AS ?aspect) }
    UNION
    { wd:{{ q }} wdt:P31 / wdt:P279?  wd:Q22325163 . BIND("complex" AS ?aspect) }
    UNION
    { wd:{{ q }} wdt:P31 wd:Q8054 . BIND("protein" AS ?aspect) }
    UNION
    { wd:{{ q }} wdt:P50 | wdt:P2093 [] . BIND("work" AS ?aspect) }
    }
    `;
  }
     settings = {
	 headers: { Accept: 'application/sparql-results+json' },
	 data: { query: query }
     };
     
      $.ajax(endpointUrl, settings).then(function (data) {
        var currentAspect = window.location.pathname.split("/")[1];
        createDropdownButton("aspect-chooser", 'aspectMenuButton', currentAspect, data, "{{q}}")

        if (data.results.bindings.length > 1) {
          addDropdownList("aspect-chooser", 'aspectMenuList', currentAspect, data)
        }
      }).then(function () {
        if ("{{q2}}".length) {
          var endpointUrl = 'https://query.wikidata.org/sparql';
          var query = "SELECT DISTINCT ?aspect WHERE {"
          query += '{ [] wdt:P921 wd:{{ q }} . BIND("topic" AS ?aspect) }    }';

          settings = {
            headers: { Accept: 'application/sparql-results+json' },
            data: { query: query }
          };

          $.ajax(endpointUrl, settings).then(function (data) {
            var currentAspect = window.location.pathname.split("/")[1];
            var aspectLabel = " / <a href='/" + currentAspect + "/{{q}}'>{{q}}</a> / "   
            document.getElementById("aspect-chooser-label").innerHTML = aspectLabel;

            var currentSubAspect = window.location.pathname.split("/")[3];
            document.querySelectorAll("#aspectMenuList a").forEach((link) => link.href += "/" + currentSubAspect + "/{{q2}}")

            createDropdownButton("aspect-chooser", 'aspectMenuButton', currentSubAspect, data, "{{q2}}")

            if (data.results.bindings.length > 1) {
              addDropdownList("aspect-chooser", 'aspectMenuList', currentSubAspect, data)
            }
          })
        }
      });

      function createDropdownButton(parent, id, currentAspect, data, q) {        
        var aspectDropdown = document.createElement('button');
        aspectDropdown.type = 'button';
        aspectDropdown.id = id;
        aspectDropdown.classList = 'btn btn-outline-secondary';
        if (data.results.bindings.length > 1) {
          aspectDropdown.classList.add('dropdown-toggle');
          aspectDropdown.setAttribute('data-toggle', 'dropdown');
          aspectDropdown.setAttribute('aria-haspopup', 'true');
          aspectDropdown.setAttribute('aria-expanded', 'false');
        }
        aspectDropdown.innerText = currentAspect;
        document.getElementById(parent).append(aspectDropdown);

        aspectDropdown.insertAdjacentHTML("afterend",
          '<span id="aspect-chooser-label" style="color: #6C757D; vertical-align: middle;margin: 2px;"> / '+ q + '</span>')
      }

      function addDropdownList(parent, id, currentAspect, data) {        
        var aspectDropdownMenu = document.createElement('div');
        aspectDropdownMenu.classList = 'dropdown-menu';
        aspectDropdownMenu.setAttribute('aria-labelledby', 'aspectMenuButton');
        aspectDropdownMenu.id = id

        data.results.bindings.forEach(function (entry) {
          var aspect = entry.aspect.value;
          if (aspect != currentAspect) {
            var dropdownItem = document.createElement('a');
            dropdownItem.classList = 'dropdown-item';
            dropdownItem.href = "{{ url_for('app.index') }}" + aspect + '/{{ q }}';
            dropdownItem.innerText = aspect;
            aspectDropdownMenu.append(dropdownItem);
          }
        });

        document.getElementById(parent).append(aspectDropdownMenu);
      }

     // this query opens a subpage for the Wikidata item, e.g. as cito subpage
     var endpointUrl = 'https://query.wikidata.org/sparql';
     var query = `
    SELECT DISTINCT ?aspectsubpage
    WHERE {
    { [] pq:P3712 / wdt:P31 wd:Q96471816 ; ps:P2860 / wdt:P1433 wd:{{ q }} . BIND("venue-cito" AS ?aspectsubpage) }
    UNION
    { [] pq:P3712 / wdt:P31 wd:Q96471816 ; ps:P2860 wd:{{ q }} . BIND("work-cito" AS ?aspectsubpage) }
    }
    `;
     settings = {
	 headers: { Accept: 'application/sparql-results+json' },
	 data: { query: query }
     };

     $.ajax( endpointUrl, settings ).then( function ( data ) {
	 data.results.bindings.forEach(function(entry) {
	     var props = entry.aspectsubpage.value.split("-");
	     var aspect = props[0];
	     var subpage = props[1];
	     $( '#aspect-chooser' ).append(
		 `<a role="button"
		     class="btn btn-outline-dark btn-sm"
                     href="{{ url_for('app.index') }}` + aspect + '/' + '{{ q }}' + '/' + subpage + '">' + subpage + '</a> ' );
	 });
     } );


     /* Wembedder */
     var wembedderUrl = "https://wembedder.toolforge.org/api/most-similar/{{ q }}";
     $.ajax({
	 url: wembedderUrl,
	 success: function (data) {
	     var html = `<hr><span data-toogle="tooltip" title="Related items from Wembedder knowledge graph embedding.">Related:</span> `; 
	     $( '#wembedder' ).append(html);

	     // Make list with results
	     data.most_similar.forEach(function(entry, idx, array) {
		 var listed_q = entry.item;
		 var language = 'en';

		 if (idx !== 0) {
		     $( '#wembedder' ).append( ' &middot; ');
		 }

		 var html = '<a href="../' + listed_q + '"><span id="wembedder-result-' + listed_q + '">' + listed_q + '</span></a> '
		 $( '#wembedder' ).append( html );

		 // Convert Q identifier to labels
                 $.getJSON("https://www.wikidata.org/w/api.php?callback=?", {
                     action: "wbgetentities",
                     ids: listed_q,
                     language: language,
                     uselang: language,
                     format: "json",
                     strictlanguage: true,
                 }, function (data) {
                     if (listed_q in data.entities) {
                         label = entityToLabel(data.entities[listed_q],
                                               language=language);
                         $('#wembedder-result-' + listed_q).empty();
                         $('#wembedder-result-' + listed_q).text(label);
                     }
		 });
	     });
	     $( '#wembedder' ).append( '<hr>' );
	 }
     });
  {% endif %}

  {% if p %} 
  var url = 'https://www.wikidata.org/w/api.php?action=wbgetentities&ids=' +
      '{{ p }}' +
      '&format=json&callback=?';
    $.getJSON(url, function (data) {
      var item = data.entities["{{ p }}"];
      if ('en' in item.labels) {
        $("h1").text("Property: " + item.labels.en.value);
      }
      if ('en' in item.descriptions) {
        $("#intro").text(item.descriptions.en.value);
      }
      $("h1").append(' (<a href="https://www.wikidata.org/wiki/Property:{{ p }}">{{ p }}</a>)');
    })
  {% endif %}

 $(document).ready(function () {
     let search_text = ""
     $('#searchterm').select2({
         allowClear: true,
         {% if request.path.endswith("search") %}
         placeholder: "Scientist, paper, topic, DOI, etc.",
         {% else %}
         placeholder: "Search...",
         {% endif %}
         ajax: {
             url: "https://www.wikidata.org/w/api.php?callback=?",
             dataType: 'jsonp',
             data: function (params) {
                 search_text = params.term
                 var query = {
                     search: params.term,
                     action: "wbsearchentities",
                     language: "en",
                     uselang: "en",
                     format: "json",
                     strictlanguage: true
                 }
                 return query
             },
             processResults: function (data) {
                 var results = [{id: -1, text: "Advanced search"}];
                 $.each(data.search, function (index, item) {
                     results.push({
                         id: "{{ url_for('app.index') }}" + item.title,
                         text: item.label + " - " + item.description
                     });
                 });

                 return {
                     "results": results
                 };
             }
         }
     });

     $("#searchterm").on("select2:select", function (e) {
         const search_id = e.params.data.id
         if (search_id === -1) {
             if(search_text === undefined) search_text = ""
             window.location.href = "/search?q=" + search_text;
         } else {
             window.location.href = e.params.data.id;
         }
     });

     // Add table of content
  var headings = document.querySelectorAll("h2,h3");
  if (headings.length >= 4) {
    var tocParent = document.createElement("div");
    tocParent.className = "table-of-contents"

    var toc = document.createElement("div");

    tocTitle = document.createElement("b");
    tocTitle.innerText = "Table of Contents"
    toc.appendChild(tocTitle)

    var tocList = document.createElement("ul");
    var sublist = "";
    for (let i = 0; i < headings.length; i++) {
      const element = headings[i];
      if (!element.id) {
        element.id = element.innerText.replaceAll(" ", "-");
      }
      if (element.tagName === "H3" && !sublist) {
        var sublist = document.createElement("ul");
      }
      tocListItem = document.createElement("li");

      tocEntry = document.createElement("a");
      tocEntry.setAttribute("href", "#" + element.id);
      tocEntry.innerText = headings[i].innerText;

      tocListItem.appendChild(tocEntry);

      if (element.tagName === "H3") {
        sublist.appendChild(tocListItem);
        if (i == headings.length - 1) {
          tocList.appendChild(sublist);
        }
      } else {
        if (sublist) {
          tocList.appendChild(sublist);
          sublist = "";
        }
        tocList.appendChild(tocListItem);
      }
    }

    toc.appendChild(tocList)

    var itemImage = document.createElement("img");
    itemImage.id = "item-image";
    itemImage.alt = "";

    tocParent.appendChild(toc);
    tocParent.appendChild(itemImage);
    document.querySelector("h2").insertAdjacentElement("beforebegin", tocParent)
    
    itemImage.height = toc.clientHeight
  }

    // Add anchor links to all headings
    var headers = document.querySelectorAll('h2[id], h3[id]')
    if (headers) {
      headers.forEach(element => {
        var title = element.innerText;
        element.removeChild(element.childNodes[0])
        element.insertAdjacentHTML('afterbegin', `<a href="#${element.id}" class="hlink"  ariaLabel="Anchor">${title}</a>`)
      })
    }

     {% block in_ready %}{% endblock %}
 });

</script>

{% endblock %}

{% block navbar %}
<<<<<<< HEAD
<div class="navbar navbar-static-top">
    <ul class="nav nav-pills">
	<li role="presentation"><a href="{{ url_for('app.index') }}"><img src="{{ url_for('static', filename='images/scholia_wordmark.svg') }}" width="112px" height="24px" alt="Scholia"></a></li>
	<li role="presentation"><a href="{{ url_for('app.show_author_index') }}">Author</a></li>
	<li role="presentation">
	    <div class="dropdown">
		<button class="btn btn-link dropdown-toggle" 
			type="button" data-toggle="dropdown">Work
		    <span class="caret"></span></button>
		<ul class="dropdown-menu">
		    <li role="presentation"><a href="{{ url_for('app.show_work_index') }}">Work</a></li>
		    <li role="presentation"><a href="{{ url_for('app.show_venue_index') }}">Venue</a></li>
		    <li role="presentation"><a href="{{ url_for('app.show_series_index') }}">Series</a></li>
                    <li role="presentation"><a href="{{ url_for('app.show_catalogue_index') }}">Catalogue</a></li>
		    <li role="presentation"><a href="{{ url_for('app.show_publisher_index') }}">Publisher</a></li>
		    <li role="presentation"><a href="{{ url_for('app.show_printer_index') }}">Printer</a></li>
		</ul>
	    </div>
	</li>
	<li role="presentation">
	    <div class="dropdown">
		<button class="btn btn-link dropdown-toggle" 
			type="button" data-toggle="dropdown">Organization
		    <span class="caret"></span></button>
		<ul class="dropdown-menu">
		    <li role="presentation"><a href="{{ url_for('app.show_organization_index') }}">Organization</a></li>
		    <li role="presentation"><a href="{{ url_for('app.show_publisher_index') }}">Publisher</a></li>
		    <li role="presentation"><a href="{{ url_for('app.show_printer_index') }}">Printer</a></li>
		    <li role="presentation"><a href="{{ url_for('app.show_sponsor_index') }}">Sponsor</a></li>
		</ul>
	    </div>
	</li>
	<li role="presentation">
	    <div class="dropdown">
		<button class="btn btn-link dropdown-toggle" 
			type="button" data-toggle="dropdown">Location
		    <span class="caret"></span></button>
		<ul class="dropdown-menu">
		    <li role="presentation"><a href="{{ url_for('app.show_location_index') }}">Location</a></li>
		    <li role="presentation"><a href="{{ url_for('app.show_country_index') }}">Country</a></li>
		</ul>
	    </div>
	</li>
	<li role="presentation">
	    <div class="dropdown">
		<button class="btn btn-link dropdown-toggle" 
			type="button" data-toggle="dropdown">Event
		    <span class="caret"></span></button>
		<ul class="dropdown-menu">
		    <li role="presentation"><a href="{{ url_for('app.show_event_index') }}">Event</a></li>
		    <li role="presentation"><a href="{{ url_for('app.show_event_series_index') }}">Event series</a></li>
		</ul>
	    </div>
	</li>
	<li role="presentation">
	    <div class="dropdown">
		<button class="btn btn-link dropdown-toggle" 
			type="button" data-toggle="dropdown">Project
		    <span class="caret"></span></button>
		<ul class="dropdown-menu">
		    <li role="presentation"><a href="{{ url_for('app.show_clinical_trial_index') }}">Clinical trial</a></li>
		    <li role="presentation"><a href="{{ url_for('app.show_project_index') }}">Project</a></li>
		</ul>
	    </div>
	</li>
	<li role="presentation"><a href="{{ url_for('app.show_award_index') }}">Award</a></li>
	<li role="presentation">
	    <div class="dropdown">
		<button class="btn btn-link dropdown-toggle" 
			type="button" data-toggle="dropdown">Topic
		    <span class="caret"></span></button>
		<ul class="dropdown-menu">
		    <li role="presentation"><a href="{{ url_for('app.show_topic_index') }}">General</a></li>
		    <li role="presentation"><a href="{{ url_for('app.show_complex_index') }}">Complex</a></li>
		    <li role="presentation"><a href="{{ url_for('app.show_disease_index') }}">Disease</a></li>
		    <li role="presentation"><a href="{{ url_for('app.show_taxon_index') }}">Taxon</a></li>
		    <li role="presentation"><a href="{{ url_for('app.show_gene_index') }}">Gene</a></li>
		    <li role="presentation"><a href="{{ url_for('app.show_protein_index') }}">Protein</a></li>
		    <li role="presentation"><a href="{{ url_for('app.show_pathway_index') }}">Pathway</a></li>
		    <li role="presentation"><a href="{{ url_for('app.show_chemical_index') }}">Chemical</a></li>
		    <li role="presentation"><a href="{{ url_for('app.show_chemical_element_index') }}">Chemical element</a></li>
		    <li role="presentation"><a href="{{ url_for('app.show_chemical_class_index') }}">Chemical class</a></li>
		    <li role="presentation"><a href="{{ url_for('app.show_lexeme_index') }}">Lexeme</a></li>
		    <li role="presentation"><a href="{{ url_for('app.show_use_index') }}">Use</a></li>
		</ul>
	    </div>
=======
<nav class="navbar navbar-expand-lg" style="max-width: 1200px;">
  <a class="navbar-brand" href="{{ url_for('app.index') }}"><img
      src="{{ url_for('static', filename='images/scholia_wordmark.svg') }}" width="112px" height="24px"
      alt="Scholia"></a>
  <button class="navbar-light navbar-toggler" type="button" data-toggle="collapse" data-target="#navbarSupportedContent"
    aria-controls="navbarSupportedContent" aria-expanded="false" aria-label="Toggle navigation">
    <span class="navbar-toggler-icon"></span>
  </button>

  <div class="collapse navbar-collapse" id="navbarSupportedContent">
    <ul class="navbar-nav mr-auto">
	<li class="nav-item"><a class="nav-link" href="{{ url_for('app.show_author_index') }}">Author</a></li>
	<li class="nav-item dropdown">
    <a class="nav-link dropdown-toggle" href="#" id="workDropdown" role="button" data-toggle="dropdown"
      aria-haspopup="true" aria-expanded="false">
      Work
    </a>
    <div class="dropdown-menu" aria-labelledby="workDropdown">
      <a class="dropdown-item" href="{{ url_for('app.show_work_empty') }}">Work</a>
      <a class="dropdown-item" href="{{ url_for('app.show_venue_empty') }}">Venue</a>
      <a class="dropdown-item" href="{{ url_for('app.show_series_empty') }}">Series</a>
      <a class="dropdown-item" href="{{ url_for('app.show_catalogue_empty') }}">Catalogue</a>
      <a class="dropdown-item" href="{{ url_for('app.show_publisher_empty') }}">Publisher</a>
      <a class="dropdown-item" href="{{ url_for('app.show_printer_index') }}">Printer</a>
    </div>
	</li>
	<li class="nav-item dropdown">
    <a class="nav-link dropdown-toggle" href="#" id="organisationDropdown" role="button" data-toggle="dropdown"
      aria-haspopup="true" aria-expanded="false">
      Organization
    </a>
    <div class="dropdown-menu" aria-labelledby="organisationDropdown">
      <a class="dropdown-item" href="{{ url_for('app.show_organization_empty') }}">Organization</a>
      <a class="dropdown-item" href="{{ url_for('app.show_publisher_empty') }}">Publisher</a>
      <a class="dropdown-item" href="{{ url_for('app.show_printer_index') }}">Printer</a>
      <a class="dropdown-item" href="{{ url_for('app.show_sponsor_empty') }}">Sponsor</a>
    </div>
	</li>
	<li class="nav-item dropdown">
    <a class="nav-link dropdown-toggle" href="#" id="locationDropdown" role="button" data-toggle="dropdown"
      aria-haspopup="true" aria-expanded="false">
      Location
    </a>
    <div class="dropdown-menu" aria-labelledby="locationDropdown">
      <a class="dropdown-item" href="{{ url_for('app.show_location_empty') }}">Location</a>
      <a class="dropdown-item" href="{{ url_for('app.show_country_empty') }}">Country</a>
    </div>
	</li>
	<li class="nav-item dropdown">
    <a class="nav-link dropdown-toggle" href="#" id="eventDropdown" role="button" data-toggle="dropdown"
      aria-haspopup="true" aria-expanded="false">
      Event
    </a>
    <div class="dropdown-menu" aria-labelledby="eventDropdown">
      <a class="dropdown-item" href="{{ url_for('app.show_event_empty') }}">Event</a>
      <a class="dropdown-item" href="{{ url_for('app.show_event_series_empty') }}">Event series</a>
    </div>
	</li>
	<li class="nav-item dropdown">
    <a class="nav-link dropdown-toggle" href="#" id="projectDropdown" role="button" data-toggle="dropdown"
      aria-haspopup="true" aria-expanded="false">
      Project
    </a>
    <div class="dropdown-menu" aria-labelledby="projectDropdown">
      <a class="dropdown-item" href="{{ url_for('app.show_clinical_trial_index') }}">Clinical trial</a>
      <a class="dropdown-item" href="{{ url_for('app.show_project_empty') }}">Project</a>
    </div>
>>>>>>> 8e71c429
	</li>
	<li class="nav-item"><a class="nav-link" href="{{ url_for('app.show_award_empty') }}">Award</a></li>
  <li class="nav-item dropdown">
    <a class="nav-link dropdown-toggle" href="#" id="topicDropdown" role="button" data-toggle="dropdown"
      aria-haspopup="true" aria-expanded="false">
      Topic
    </a>
    <div class="dropdown-menu" aria-labelledby="projectDropdown">
      <a class="dropdown-item" href="{{ url_for('app.show_topic_empty') }}">General</a>
      <a class="dropdown-item" href="{{ url_for('app.show_disease_empty') }}">Disease</a>
      <a class="dropdown-item" href="{{ url_for('app.show_taxon_empty') }}">Taxon</a>
      <a class="dropdown-item" href="{{ url_for('app.show_gene_empty') }}">Gene</a>
      <a class="dropdown-item" href="{{ url_for('app.show_protein_empty') }}">Protein</a>
      <a class="dropdown-item" href="{{ url_for('app.show_pathway_empty') }}">Pathway</a>
      <a class="dropdown-item" href="{{ url_for('app.show_chemical_index') }}">Chemical</a>
      <a class="dropdown-item" href="{{ url_for('app.show_chemical_element_empty') }}">Chemical element</a>
      <a class="dropdown-item" href="{{ url_for('app.show_chemical_class_empty') }}">Chemical class</a>
      <a class="dropdown-item" href="{{ url_for('app.show_lexeme_empty') }}">Lexeme</a>
      <a class="dropdown-item" href="{{ url_for('app.show_use_empty') }}">Use</a>
    </div>
  </li>
	<li class="nav-item dropdown">
    <a class="nav-link dropdown-toggle" href="#" id="toolsDropdown" role="button" data-toggle="dropdown"
      aria-haspopup="true" aria-expanded="false">
      Tools
    </a>
    <div class="dropdown-menu" aria-labelledby="toolsDropdown">
      <a class="dropdown-item" href="{{ url_for('app.show_arxiv_to_quickstatements') }}">Arxiv to Quickstatements</a>
      <a class="dropdown-item" href="{{ url_for('app.show_q_to_bibliography_templates') }}">Q to Bibliography templates</a>
      <a class="dropdown-item" href="{{ url_for('app.show_text_to_topics') }}">Text to topics</a>
    </div>
	</li>
<<<<<<< HEAD

    <li role="presentation"><a href="{{ url_for('app.show_property_index') }}">Properties</a></li>

	<li role="presentation">
	    <div class="dropdown">
		<button class="btn btn-link dropdown-toggle" 
			type="button" data-toggle="dropdown">Help
		    <span class="caret"></span></button>
		<ul class="dropdown-menu">
		    <li role="presentation"><a href="{{ url_for('app.show_about') }}">About</a></li>
		    <li role="presentation"><a href="{{ url_for('app.index_statistics') }}">Statistics</a></li>
		    <li role="presentation"><a href="{{ url_for('app.show_faq') }}">FAQ</a></li>
		</ul>
	    </div>
=======
	<li class="nav-item dropdown">
    <a class="nav-link dropdown-toggle" href="#" id="helpDropdown" role="button" data-toggle="dropdown"
      aria-haspopup="true" aria-expanded="false">
      Help
    </a>
    <div class="dropdown-menu" aria-labelledby="helpDropdown">
      <a class="dropdown-item" href="{{ url_for('app.show_about') }}">About</a>
      <a class="dropdown-item" href="{{ url_for('app.index_statistics') }}">Statistics</a>
      <a class="dropdown-item" href="{{ url_for('app.show_faq') }}">FAQ</a>
    </div>
>>>>>>> 8e71c429
	</li>
    
    </ul>
    {% block nav_search %}
    <div class='nav nav-search'>
	    <div class="input-group">
        <input type="text" id="searchterm"/>
      </div>
    </div>
    {% endblock %}
  </div>
</nav>
{% endblock %}

{% block content %}
<div class="content">
<div class="container dropdown" id="aspect-chooser">
</div>
<div class="container">
    {% block page_content %}{% endblock %}
</div>
</div>
<div class="container footer">
    <hr>
    Data from <a href="https://www.wikidata.org">Wikidata</a> and
    <a href="https://en.wikipedia.org">English Wikipedia</a>
    |
    Code from
    <a href="https://github.com/WDscholia/scholia">GitHub repository</a>
    |
    Hosted on   <a href="https://toolforge.org/">Wikimedia Toolforge</a>,
    a <a href="https://wikimediafoundation.org">Wikimedia Foundation</a> service
    |
    License for content: CC0 for data, CC-BY-SA for text and media
    |
    Report technical problems at Scholia's
    <a href="https://github.com/WDscholia/scholia/issues">Issues</a> GitHub page.
    |
    Follow us on <a href="https://twitter.com/wdscholia">Twitter</a>.
    <hr>
  </div>
{% endblock %}

<script type="text/javascript">
    
</script><|MERGE_RESOLUTION|>--- conflicted
+++ resolved
@@ -727,94 +727,6 @@
 {% endblock %}
 
 {% block navbar %}
-<<<<<<< HEAD
-<div class="navbar navbar-static-top">
-    <ul class="nav nav-pills">
-	<li role="presentation"><a href="{{ url_for('app.index') }}"><img src="{{ url_for('static', filename='images/scholia_wordmark.svg') }}" width="112px" height="24px" alt="Scholia"></a></li>
-	<li role="presentation"><a href="{{ url_for('app.show_author_index') }}">Author</a></li>
-	<li role="presentation">
-	    <div class="dropdown">
-		<button class="btn btn-link dropdown-toggle" 
-			type="button" data-toggle="dropdown">Work
-		    <span class="caret"></span></button>
-		<ul class="dropdown-menu">
-		    <li role="presentation"><a href="{{ url_for('app.show_work_index') }}">Work</a></li>
-		    <li role="presentation"><a href="{{ url_for('app.show_venue_index') }}">Venue</a></li>
-		    <li role="presentation"><a href="{{ url_for('app.show_series_index') }}">Series</a></li>
-                    <li role="presentation"><a href="{{ url_for('app.show_catalogue_index') }}">Catalogue</a></li>
-		    <li role="presentation"><a href="{{ url_for('app.show_publisher_index') }}">Publisher</a></li>
-		    <li role="presentation"><a href="{{ url_for('app.show_printer_index') }}">Printer</a></li>
-		</ul>
-	    </div>
-	</li>
-	<li role="presentation">
-	    <div class="dropdown">
-		<button class="btn btn-link dropdown-toggle" 
-			type="button" data-toggle="dropdown">Organization
-		    <span class="caret"></span></button>
-		<ul class="dropdown-menu">
-		    <li role="presentation"><a href="{{ url_for('app.show_organization_index') }}">Organization</a></li>
-		    <li role="presentation"><a href="{{ url_for('app.show_publisher_index') }}">Publisher</a></li>
-		    <li role="presentation"><a href="{{ url_for('app.show_printer_index') }}">Printer</a></li>
-		    <li role="presentation"><a href="{{ url_for('app.show_sponsor_index') }}">Sponsor</a></li>
-		</ul>
-	    </div>
-	</li>
-	<li role="presentation">
-	    <div class="dropdown">
-		<button class="btn btn-link dropdown-toggle" 
-			type="button" data-toggle="dropdown">Location
-		    <span class="caret"></span></button>
-		<ul class="dropdown-menu">
-		    <li role="presentation"><a href="{{ url_for('app.show_location_index') }}">Location</a></li>
-		    <li role="presentation"><a href="{{ url_for('app.show_country_index') }}">Country</a></li>
-		</ul>
-	    </div>
-	</li>
-	<li role="presentation">
-	    <div class="dropdown">
-		<button class="btn btn-link dropdown-toggle" 
-			type="button" data-toggle="dropdown">Event
-		    <span class="caret"></span></button>
-		<ul class="dropdown-menu">
-		    <li role="presentation"><a href="{{ url_for('app.show_event_index') }}">Event</a></li>
-		    <li role="presentation"><a href="{{ url_for('app.show_event_series_index') }}">Event series</a></li>
-		</ul>
-	    </div>
-	</li>
-	<li role="presentation">
-	    <div class="dropdown">
-		<button class="btn btn-link dropdown-toggle" 
-			type="button" data-toggle="dropdown">Project
-		    <span class="caret"></span></button>
-		<ul class="dropdown-menu">
-		    <li role="presentation"><a href="{{ url_for('app.show_clinical_trial_index') }}">Clinical trial</a></li>
-		    <li role="presentation"><a href="{{ url_for('app.show_project_index') }}">Project</a></li>
-		</ul>
-	    </div>
-	</li>
-	<li role="presentation"><a href="{{ url_for('app.show_award_index') }}">Award</a></li>
-	<li role="presentation">
-	    <div class="dropdown">
-		<button class="btn btn-link dropdown-toggle" 
-			type="button" data-toggle="dropdown">Topic
-		    <span class="caret"></span></button>
-		<ul class="dropdown-menu">
-		    <li role="presentation"><a href="{{ url_for('app.show_topic_index') }}">General</a></li>
-		    <li role="presentation"><a href="{{ url_for('app.show_complex_index') }}">Complex</a></li>
-		    <li role="presentation"><a href="{{ url_for('app.show_disease_index') }}">Disease</a></li>
-		    <li role="presentation"><a href="{{ url_for('app.show_taxon_index') }}">Taxon</a></li>
-		    <li role="presentation"><a href="{{ url_for('app.show_gene_index') }}">Gene</a></li>
-		    <li role="presentation"><a href="{{ url_for('app.show_protein_index') }}">Protein</a></li>
-		    <li role="presentation"><a href="{{ url_for('app.show_pathway_index') }}">Pathway</a></li>
-		    <li role="presentation"><a href="{{ url_for('app.show_chemical_index') }}">Chemical</a></li>
-		    <li role="presentation"><a href="{{ url_for('app.show_chemical_element_index') }}">Chemical element</a></li>
-		    <li role="presentation"><a href="{{ url_for('app.show_chemical_class_index') }}">Chemical class</a></li>
-		    <li role="presentation"><a href="{{ url_for('app.show_lexeme_index') }}">Lexeme</a></li>
-		    <li role="presentation"><a href="{{ url_for('app.show_use_index') }}">Use</a></li>
-		</ul>
-	    </div>
-=======
 <nav class="navbar navbar-expand-lg" style="max-width: 1200px;">
   <a class="navbar-brand" href="{{ url_for('app.index') }}"><img
       src="{{ url_for('static', filename='images/scholia_wordmark.svg') }}" width="112px" height="24px"
@@ -833,11 +745,11 @@
       Work
     </a>
     <div class="dropdown-menu" aria-labelledby="workDropdown">
-      <a class="dropdown-item" href="{{ url_for('app.show_work_empty') }}">Work</a>
-      <a class="dropdown-item" href="{{ url_for('app.show_venue_empty') }}">Venue</a>
-      <a class="dropdown-item" href="{{ url_for('app.show_series_empty') }}">Series</a>
-      <a class="dropdown-item" href="{{ url_for('app.show_catalogue_empty') }}">Catalogue</a>
-      <a class="dropdown-item" href="{{ url_for('app.show_publisher_empty') }}">Publisher</a>
+      <a class="dropdown-item" href="{{ url_for('app.show_work_index') }}">Work</a>
+      <a class="dropdown-item" href="{{ url_for('app.show_venue_index') }}">Venue</a>
+      <a class="dropdown-item" href="{{ url_for('app.show_series_index') }}">Series</a>
+      <a class="dropdown-item" href="{{ url_for('app.show_catalogue_index') }}">Catalogue</a>
+      <a class="dropdown-item" href="{{ url_for('app.show_publisher_index') }}">Publisher</a>
       <a class="dropdown-item" href="{{ url_for('app.show_printer_index') }}">Printer</a>
     </div>
 	</li>
@@ -847,10 +759,10 @@
       Organization
     </a>
     <div class="dropdown-menu" aria-labelledby="organisationDropdown">
-      <a class="dropdown-item" href="{{ url_for('app.show_organization_empty') }}">Organization</a>
-      <a class="dropdown-item" href="{{ url_for('app.show_publisher_empty') }}">Publisher</a>
+      <a class="dropdown-item" href="{{ url_for('app.show_organization_index') }}">Organization</a>
+      <a class="dropdown-item" href="{{ url_for('app.show_publisher_index') }}">Publisher</a>
       <a class="dropdown-item" href="{{ url_for('app.show_printer_index') }}">Printer</a>
-      <a class="dropdown-item" href="{{ url_for('app.show_sponsor_empty') }}">Sponsor</a>
+      <a class="dropdown-item" href="{{ url_for('app.show_sponsor_index') }}">Sponsor</a>
     </div>
 	</li>
 	<li class="nav-item dropdown">
@@ -859,8 +771,8 @@
       Location
     </a>
     <div class="dropdown-menu" aria-labelledby="locationDropdown">
-      <a class="dropdown-item" href="{{ url_for('app.show_location_empty') }}">Location</a>
-      <a class="dropdown-item" href="{{ url_for('app.show_country_empty') }}">Country</a>
+      <a class="dropdown-item" href="{{ url_for('app.show_location_index') }}">Location</a>
+      <a class="dropdown-item" href="{{ url_for('app.show_country_index') }}">Country</a>
     </div>
 	</li>
 	<li class="nav-item dropdown">
@@ -869,8 +781,8 @@
       Event
     </a>
     <div class="dropdown-menu" aria-labelledby="eventDropdown">
-      <a class="dropdown-item" href="{{ url_for('app.show_event_empty') }}">Event</a>
-      <a class="dropdown-item" href="{{ url_for('app.show_event_series_empty') }}">Event series</a>
+      <a class="dropdown-item" href="{{ url_for('app.show_event_index') }}">Event</a>
+      <a class="dropdown-item" href="{{ url_for('app.show_event_series_index') }}">Event series</a>
     </div>
 	</li>
 	<li class="nav-item dropdown">
@@ -880,28 +792,28 @@
     </a>
     <div class="dropdown-menu" aria-labelledby="projectDropdown">
       <a class="dropdown-item" href="{{ url_for('app.show_clinical_trial_index') }}">Clinical trial</a>
-      <a class="dropdown-item" href="{{ url_for('app.show_project_empty') }}">Project</a>
+      <a class="dropdown-item" href="{{ url_for('app.show_project_index') }}">Project</a>
     </div>
->>>>>>> 8e71c429
+
 	</li>
-	<li class="nav-item"><a class="nav-link" href="{{ url_for('app.show_award_empty') }}">Award</a></li>
+	<li class="nav-item"><a class="nav-link" href="{{ url_for('app.show_award_index') }}">Award</a></li>
   <li class="nav-item dropdown">
     <a class="nav-link dropdown-toggle" href="#" id="topicDropdown" role="button" data-toggle="dropdown"
       aria-haspopup="true" aria-expanded="false">
       Topic
     </a>
     <div class="dropdown-menu" aria-labelledby="projectDropdown">
-      <a class="dropdown-item" href="{{ url_for('app.show_topic_empty') }}">General</a>
-      <a class="dropdown-item" href="{{ url_for('app.show_disease_empty') }}">Disease</a>
-      <a class="dropdown-item" href="{{ url_for('app.show_taxon_empty') }}">Taxon</a>
-      <a class="dropdown-item" href="{{ url_for('app.show_gene_empty') }}">Gene</a>
-      <a class="dropdown-item" href="{{ url_for('app.show_protein_empty') }}">Protein</a>
-      <a class="dropdown-item" href="{{ url_for('app.show_pathway_empty') }}">Pathway</a>
+      <a class="dropdown-item" href="{{ url_for('app.show_topic_index') }}">General</a>
+      <a class="dropdown-item" href="{{ url_for('app.show_disease_index') }}">Disease</a>
+      <a class="dropdown-item" href="{{ url_for('app.show_taxon_index') }}">Taxon</a>
+      <a class="dropdown-item" href="{{ url_for('app.show_gene_index') }}">Gene</a>
+      <a class="dropdown-item" href="{{ url_for('app.show_protein_index') }}">Protein</a>
+      <a class="dropdown-item" href="{{ url_for('app.show_pathway_index') }}">Pathway</a>
       <a class="dropdown-item" href="{{ url_for('app.show_chemical_index') }}">Chemical</a>
-      <a class="dropdown-item" href="{{ url_for('app.show_chemical_element_empty') }}">Chemical element</a>
-      <a class="dropdown-item" href="{{ url_for('app.show_chemical_class_empty') }}">Chemical class</a>
-      <a class="dropdown-item" href="{{ url_for('app.show_lexeme_empty') }}">Lexeme</a>
-      <a class="dropdown-item" href="{{ url_for('app.show_use_empty') }}">Use</a>
+      <a class="dropdown-item" href="{{ url_for('app.show_chemical_element_index') }}">Chemical element</a>
+      <a class="dropdown-item" href="{{ url_for('app.show_chemical_class_index') }}">Chemical class</a>
+      <a class="dropdown-item" href="{{ url_for('app.show_lexeme_index') }}">Lexeme</a>
+      <a class="dropdown-item" href="{{ url_for('app.show_use_index') }}">Use</a>
     </div>
   </li>
 	<li class="nav-item dropdown">
@@ -915,22 +827,6 @@
       <a class="dropdown-item" href="{{ url_for('app.show_text_to_topics') }}">Text to topics</a>
     </div>
 	</li>
-<<<<<<< HEAD
-
-    <li role="presentation"><a href="{{ url_for('app.show_property_index') }}">Properties</a></li>
-
-	<li role="presentation">
-	    <div class="dropdown">
-		<button class="btn btn-link dropdown-toggle" 
-			type="button" data-toggle="dropdown">Help
-		    <span class="caret"></span></button>
-		<ul class="dropdown-menu">
-		    <li role="presentation"><a href="{{ url_for('app.show_about') }}">About</a></li>
-		    <li role="presentation"><a href="{{ url_for('app.index_statistics') }}">Statistics</a></li>
-		    <li role="presentation"><a href="{{ url_for('app.show_faq') }}">FAQ</a></li>
-		</ul>
-	    </div>
-=======
 	<li class="nav-item dropdown">
     <a class="nav-link dropdown-toggle" href="#" id="helpDropdown" role="button" data-toggle="dropdown"
       aria-haspopup="true" aria-expanded="false">
@@ -941,7 +837,6 @@
       <a class="dropdown-item" href="{{ url_for('app.index_statistics') }}">Statistics</a>
       <a class="dropdown-item" href="{{ url_for('app.show_faq') }}">FAQ</a>
     </div>
->>>>>>> 8e71c429
 	</li>
     
     </ul>
