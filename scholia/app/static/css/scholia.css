--- conflicted
+++ resolved
@@ -177,11 +177,9 @@
     margin: 0px 3px 1px;
 }
 
-<<<<<<< HEAD
 #item-image {
     max-width: 50%;
     object-fit: contain;
-=======
 }
 
 @page {
@@ -210,5 +208,4 @@
         min-height: 30%;
         min-width: 100%;
     }
->>>>>>> 53a8fa2e
 }