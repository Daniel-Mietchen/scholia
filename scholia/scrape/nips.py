"""Scraper for NIPS.

Usage:
  scholia.scrape.nips scrape-paper-from-url <url>
  scholia.scrape.nips scrape-paper-urls-from-proceedings-url <url>
  scholia.scrape.nips scrape-proceedings-from-url <url>
  scholia.scrape.nips paper-url-to-q <url>
  scholia.scrape.nips paper-url-to-quickstatements <url>

Notes
-----
<<<<<<< HEAD
For `scrape-paper-urls-from-proceedings-url` the proceedings URL should be one
listed at https://papers.nips.cc/. It will return a JSON with a list of URLs
for the individual papers.
=======
NIPS papers are available from https://papers.nips.cc. Papers may be published
the year after the conference. Newer conferences seems to publish the same year
while older conferences published the year after, e.g., NIPS 2008 is published
in 2009, while NIPS 2009 is published in the same year, i.e., 2009.
>>>>>>> 5398a391

"""

from six import print_, u

import json

from lxml import etree

import requests


PAPER_TO_Q_QUERY = u("""
SELECT ?paper WHERE {{
  OPTIONAL {{ ?label rdfs:label "{label}"@en . }}
  OPTIONAL {{ ?title wdt:P1476 "{title}"@en . }}
  OPTIONAL {{ ?url wdt:P856 <{full_text_url}> . }}
  OPTIONAL {{ ?full_text_url wdt:P953 <{url}> . }}
  BIND(COALESCE(?full_text_url, ?url, ?label, ?title) AS ?paper)
}}
""")

URL_BASE = "https://papers.nips.cc"

WDQS_URL = 'https://query.wikidata.org/sparql'

# Year should be the nominal year, - not the year of publication
YEAR_TO_Q = {
    "2017": "Q39502823",
    "2016": "Q30715037",
    "2015": "Q28374318",
    "2014": "Q28949180",
    "2013": "Q28709138",
    "2012": "Q32962684",
    "2011": "Q43904402",
    "2010": "Q43904497",
    "1992": "Q47012467",
}


def escape_string(string):
    r"""Escape string.

    Parameters
    ----------
    string : str
        String to be escaped

    Returns
    -------
    escaped_string : str
        Escaped string

    Examples
    --------
    >>> string = 'String with " in it'
    >>> escape_string(string)
    'String with \\" in it'

    """
    return string.replace('\\', '\\\\').replace('"', '\\"')


def paper_to_q(paper):
    """Find Q identifier for paper.

    Parameters
    ----------
    paper : dict
        Paper represented as dictionary.

    Returns
    -------
    q : str or None
        Q identifier in Wikidata. None is returned if the paper is not found.

    Notes
    -----
    This function might be use to test if a scraped NIPS paper is already
    present in Wikidata.

    The match on title is using an exact query, meaning that any variation in
    lowercase/uppercase will not find the Wikidata item.

    Examples
    --------
    >>> paper = {
    ...     'title': 'Hash Embeddings for Efficient Word Representations',
    ...     'url': ('https://papers.nips.cc/paper/7078-hash-embeddings-for-'
    ...             'efficient-word-representations'),
    ...     'full_text_url': ('https://papers.nips.cc/paper/7078-hash-'
    ...                       'embeddings-for-efficient-word-'
    ...                       'representations.pdf')}
    >>> paper_to_q(paper)
    'Q39502551'

    """
    title = escape_string(paper['title'])
    query = PAPER_TO_Q_QUERY.format(
        label=title, title=title,
        url=paper['url'], full_text_url=paper['full_text_url'])

    response = requests.get(WDQS_URL,
                            params={'query': query, 'format': 'json'})
    data = response.json()['results']['bindings']

    if len(data) == 0 or not data[0]:
        # Not found
        return None

    return str(data[0]['paper']['value'][31:])


def paper_url_to_q(url):
    """Return Q identifier based on URL.

    Scrape NIPS HMTL page with paper and use the extracted information on a
    query on Wikidata Query Service to find the Wikidata Q identifier.

    Parameters
    ----------
    url : str
        URL to NIPS HTML page.

    Returns
    -------
    q : str or None
        Q identifier for Wikidata or None if not found.

    Examples
    --------
    >>> url = ('https://papers.nips.cc/paper/7078-hash-embeddings-for-'
    ...        'efficient-word-representations')
    >>> paper_url_to_q(url)
    'Q39502551'

    """
    paper = scrape_paper_from_url(url)
    q = paper_to_q(paper)
    return q


def paper_to_quickstatements(paper):
    """Convert paper to Quickstatements.

    Convert a NIPS paper represented as a dict in to Magnus Manske's
    Quickstatement format for entry into Wikidata.

    Parameters
    ----------
    paper : dict
        Scraped paper represented as a dict.

    Returns
    -------
    qs : str
        Quickstatements as a string

    References
    ----------
    https://tools.wmflabs.org/wikidata-todo/quick_statements.php

    """
    qs = u("CREATE\n")

    title = escape_string(paper['title'])
    qs += u('LAST\tLen\t"{}"\n').format(title)

    # Instance of scientific article
    qs += 'LAST\tP31\tQ13442814\n'

    # Title
    qs += u('LAST\tP1476\ten:"{}"\n').format(title)

    # Authors
    for n, author in enumerate(paper['authors'], start=1):
        qs += u('LAST\tP2093\t"{}"\tP1545\t"{}"\n').format(author, n)

    # Published in
    qs += 'LAST\t577\t+{}-01-01T00:00:00Z/9\n'.format(paper['year'])

    # Language
    qs += 'LAST\tP407\tQ1860\n'

    # Homepage
    qs += 'LAST\tP856\t"{}"\n'.format(paper['url'])

    # Fulltext URL
    qs += 'LAST\tP953\t"{}"\n'.format(paper['full_text_url'])

    # Published in
    qs += 'LAST\tP1433\t{}\n'.format(paper['published_in_q'])

    return qs


def paper_url_to_quickstatements(url):
    """Return Quickstatements for paper URL.

    Parameters
    ----------
    url : str
        URL to NIPS paper.

    Returns
    -------
    qs : str
        Paper formatted as Quickstatements.

    """
    paper = scrape_paper_from_url(url)
    qs = paper_to_quickstatements(paper)
    return qs


def scrape_paper_from_url(url):
    """Scrape NIPS paper from uURL.

    Download HTML page from https://papers.nips.cc/paper/, extract and return
    bibliographic metadata.

    Parameters
    ----------
    url : str
        URL to NIPS paper. Should start with https://papers.nips.cc/paper/

    Returns
    -------
    paper : dict
        Dictionary with paper.

    Notes
    -----
    The information is scraped from the individual HTML pages on the website
    https://papers.nips.cc.

    The returned `paper` dict contains url, title, authors as list,
    full_text_url, abstract, year and published_in_q. The year is corrected
    from the nominal to the actual publication year, such that papers published
    before NIPS 2009 has the publication year set to the year after the
    conference.

    """
    url_paper_base = URL_BASE + "/paper/"
    if url[:len(url_paper_base)] != url_paper_base:
        raise ValueError("url should start with " + url_paper_base)

    entry = {'url': url}

    response = requests.get(url)
    tree = etree.HTML(response.content)

    entry['title'] = tree.xpath("//h2[@class='subtitle']")[0].text

    authors_element = tree.xpath("//ul[@class='authors']")[0]
    entry['authors'] = [element.text
                        for element in authors_element.xpath('li/a')]

    full_text_url = tree.xpath("//a[text()='[PDF]']")[0].attrib['href']
    entry['full_text_url'] = 'https://papers.nips.cc' + full_text_url

    entry['abstract'] = tree.xpath("//p[@class='abstract']")[0].text

    book_element = tree.xpath("//p[contains(text(), 'Part of:')]")[0]
    book_url = URL_BASE + book_element.xpath('a')[0].attrib['href']

    nominal_year = book_url[-4:]
    year = int(nominal_year)
    if year < 2009:
        year += 1
    entry['year'] = str(year)

    entry['published_in_q'] = YEAR_TO_Q.get(nominal_year, None)

    return entry


def scrape_paper_urls_from_proceedings_url(url):
    """Return paper URLs wrt. to proceedings.

    Parameters
    ----------
    url : str
        HTTPS URL for NIPS proceedings

    Returns
    -------
    urls : list of str
        Scraped URLs for papers in proceedings.

    """
    # Check URL
    url_proceedings_base = URL_BASE + '/book/'
    if url[:len(url_proceedings_base)] != url_proceedings_base:
        raise ValueError('url should begin with {}'.format(
            url_proceedings_base))

    # Download proceedings HTML
    response = requests.get(url)
    tree = etree.HTML(response.content)

    # Extract paper URLs
    main_element = tree.xpath("(//div[@class='main-container'])[1]")[0]
    paper_elements = main_element.xpath('div/ul/li')
    paper_urls = [URL_BASE + element.xpath('a/@href')[0]
                  for element in paper_elements]

    return paper_urls


def scrape_proceedings_from_url(url):
    """Scrape all papers from proceedings.

    Parameters
    ----------
    url : str
        HTTPS URL for NIPS proceedings

    Returns
    -------
    entries : list of dict
        Scraped papers in list of dictionaries

    """
    paper_urls = scrape_paper_urls_from_proceedings_url(url)

    # Scrape each paper
    entries = []
    for paper_url in paper_urls:
        entry = scrape_paper_from_url(paper_url)
        entries.append(entry)

    return entries


def main():
    """Handle command-line interface."""
    from docopt import docopt

    arguments = docopt(__doc__)

    if arguments['paper-url-to-q']:
        url = arguments['<url>']
        entry = paper_url_to_q(url)
        print_(entry)

    elif arguments['paper-url-to-quickstatements']:
        url = arguments['<url>']
        qs = paper_url_to_quickstatements(url)
        print_(qs)

    elif arguments['scrape-paper-from-url']:
        url = arguments['<url>']
        entry = scrape_paper_from_url(url)
        print_(json.dumps(entry))

    elif arguments['scrape-paper-urls-from-proceedings-url']:
        url = arguments['<url>']
        entry = scrape_paper_urls_from_proceedings_url(url)
        print_(json.dumps(entry))

    elif arguments['scrape-proceedings-from-url']:
        url = arguments['<url>']
        entry = scrape_proceedings_from_url(url)
        print_(json.dumps(entry))
    else:
        assert False


if __name__ == "__main__":
    main()<|MERGE_RESOLUTION|>--- conflicted
+++ resolved
@@ -9,16 +9,16 @@
 
 Notes
 -----
-<<<<<<< HEAD
+NIPS papers are available from https://papers.nips.cc.
+
+Papers may be published the year after the conference. Newer conferences seems
+to publish the same year while older conferences published the year after,
+e.g., NIPS 2008 is published in 2009, while NIPS 2009 is published in the same
+year, i.e., 2009.
+
 For `scrape-paper-urls-from-proceedings-url` the proceedings URL should be one
 listed at https://papers.nips.cc/. It will return a JSON with a list of URLs
 for the individual papers.
-=======
-NIPS papers are available from https://papers.nips.cc. Papers may be published
-the year after the conference. Newer conferences seems to publish the same year
-while older conferences published the year after, e.g., NIPS 2008 is published
-in 2009, while NIPS 2009 is published in the same year, i.e., 2009.
->>>>>>> 5398a391
 
 """
 
