--- conflicted
+++ resolved
@@ -2,11 +2,7 @@
 
 
 app = create_app(
-<<<<<<< HEAD
     text_to_topic_q_text_enabled=False,
-=======
-    text_to_topic_q_text_enabled=True,
->>>>>>> a26ca194
     third_parties_enabled=True)
 app.config['APPLICATION_ROOT'] = '/'
 
